--- conflicted
+++ resolved
@@ -24,16 +24,10 @@
 - dask-cuda=0.16*
 - dask-cudf=0.16*
 - dask-ml
-<<<<<<< HEAD
 - ucx-py=0.16*
-- nccl>=2.5
-- libcumlprims=0.16.0a200720
-=======
-- ucx-py=0.15*
 - ucx-proc=*=gpu
 - nccl>=2.5
 - libcumlprims=0.15.0a200812
->>>>>>> c67b1e2c
 - statsmodels
 - treelite=0.92
 - doxygen

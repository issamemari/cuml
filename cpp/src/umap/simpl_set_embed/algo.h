--- conflicted
+++ resolved
@@ -287,12 +287,8 @@
  */
 template <int TPB_X, typename T>
 void launcher(int m, int n, MLCommon::Sparse::COO<T> *in, UMAPParams *params,
-<<<<<<< HEAD
               T *embedding, std::shared_ptr<deviceAllocator> alloc,
               cudaStream_t stream) {
-=======
-              T *embedding, cudaStream_t stream) {
->>>>>>> 3c96fd99
   int nnz = in->nnz;
 
   /**

/*
 * Copyright (c) 2019, NVIDIA CORPORATION.
 *
 * Licensed under the Apache License, Version 2.0 (the "License");
 * you may not use this file except in compliance with the License.
 * You may obtain a copy of the License at
 *
 *     http://www.apache.org/licenses/LICENSE-2.0
 *
 * Unless required by applicable law or agreed to in writing, software
 * distributed under the License is distributed on an "AS IS" BASIS,
 * WITHOUT WARRANTIES OR CONDITIONS OF ANY KIND, either express or implied.
 * See the License for the specific language governing permissions and
 * limitations under the License.
 */

<<<<<<< HEAD
#include <utils.h>
#include "decisiontree.h"
#include "kernels/col_condenser.cuh"
#include "kernels/evaluate_classifier.cuh"
#include "kernels/evaluate_regressor.cuh"
#include "kernels/metric.cuh"
#include "kernels/quantile.cuh"
#include "kernels/split_labels.cuh"
#include "levelalgo/levelfunc.cuh"
#include "memory.cuh"
=======
#include "decisiontree.hpp"
#include "decisiontree_impl.cuh"
>>>>>>> 70440f15

namespace ML {
namespace DecisionTree {

/**
 * @brief Set all DecisionTreeParams members.
 * @param[in,out] params: update with tree parameters
 * @param[in] cfg_max_depth: maximum tree depth; default -1
 * @param[in] cfg_max_leaves: maximum leaves; default -1
 * @param[in] cfg_max_features: maximum number of features; default 1.0f
 * @param[in] cfg_n_bins: number of bins; default 8
 * @param[in] cfg_split_algo: split algorithm; default SPLIT_ALGO::HIST
 * @param[in] cfg_min_rows_per_node: min. rows per node; default 2
 * @param[in] cfg_bootstrap_features: bootstrapping for features; default false
 * @param[in] cfg_split_criterion: split criterion; default CRITERION_END,
 *            i.e., GINI for classification or MSE for regression
 * @param[in] cfg_quantile_per_tree: compute quantile per tree; default false
 */
void set_tree_params(DecisionTreeParams &params, int cfg_max_depth,
                     int cfg_max_leaves, float cfg_max_features, int cfg_n_bins,
                     int cfg_split_algo, int cfg_min_rows_per_node,
                     bool cfg_bootstrap_features, CRITERION cfg_split_criterion,
                     bool cfg_quantile_per_tree) {
  params.max_depth = cfg_max_depth;
  params.max_leaves = cfg_max_leaves;
  params.max_features = cfg_max_features;
  params.n_bins = cfg_n_bins;
  params.split_algo = cfg_split_algo;
  params.min_rows_per_node = cfg_min_rows_per_node;
  params.bootstrap_features = cfg_bootstrap_features;
  params.split_criterion = cfg_split_criterion;
  params.quantile_per_tree = cfg_quantile_per_tree;
}

/**
 * @brief Check validity of all decision tree hyper-parameters.
 * @param[in] params: decision tree hyper-parameters.
 */
void validity_check(const DecisionTreeParams params) {
  ASSERT((params.max_depth == -1) || (params.max_depth > 0),
         "Invalid max depth %d", params.max_depth);
  ASSERT((params.max_leaves == -1) || (params.max_leaves > 0),
         "Invalid max leaves %d", params.max_leaves);
  ASSERT((params.max_features > 0) && (params.max_features <= 1.0),
         "max_features value %f outside permitted (0, 1] range",
         params.max_features);
  ASSERT((params.n_bins > 0), "Invalid n_bins %d", params.n_bins);
  ASSERT((params.split_algo >= 0) &&
           (params.split_algo < SPLIT_ALGO::SPLIT_ALGO_END),
         "split_algo value %d outside permitted [0, %d) range",
         params.split_algo, SPLIT_ALGO::SPLIT_ALGO_END);
  ASSERT((params.min_rows_per_node >= 2),
         "Invalid min # rows per node value %d. Should be >= 2.",
         params.min_rows_per_node);
}

/**
 * @brief Print all decision tree hyper-parameters.
 * @param[in] params: decision tree hyper-parameters.
 */
void print(const DecisionTreeParams params) {
  std::cout << "max_depth: " << params.max_depth << std::endl;
  std::cout << "max_leaves: " << params.max_leaves << std::endl;
  std::cout << "max_features: " << params.max_features << std::endl;
  std::cout << "n_bins: " << params.n_bins << std::endl;
  std::cout << "split_algo: " << params.split_algo << std::endl;
  std::cout << "min_rows_per_node: " << params.min_rows_per_node << std::endl;
  std::cout << "bootstrap_features: " << params.bootstrap_features << std::endl;
  std::cout << "split_criterion: " << params.split_criterion << std::endl;
  std::cout << "quantile_per_tree: " << params.quantile_per_tree << std::endl;
}

/**
 * @brief Print high-level tree information.
 * @tparam T: data type for input data (float or double).
 * @tparam L: data type for labels (int type for classification, T type for regression).
 * @param[in] tree: CPU pointer to TreeMetaDataNode
 */
template <class T, class L>
void print_tree_summary(const TreeMetaDataNode<T, L> *tree) {
  std::cout << " Decision Tree depth --> " << tree->depth_counter
            << " and n_leaves --> " << tree->leaf_counter << std::endl;
  std::cout << " Tree Fitting - Overall time --> "
            << tree->prepare_time + tree->train_time << " seconds" << std::endl;
  std::cout << "   - preparing for fit time: " << tree->prepare_time
            << " seconds" << std::endl;
  std::cout << "   - tree growing time: " << tree->train_time << " seconds"
            << std::endl;
}

/**
 * @brief Print detailed tree information.
 * @tparam T: data type for input data (float or double).
 * @tparam L: data type for labels (int type for classification, T type for regression).
 * @param[in] tree: CPU pointer to TreeMetaDataNode
 */
<<<<<<< HEAD
template <typename T, typename L>
void DecisionTreeBase<T, L>::print() const {
  print_tree_summary();
  print_node("", root, false);
}

template <typename T, typename L>
void DecisionTreeBase<T, L>::print_node(const std::string &prefix,
                                        const TreeNode<T, L> *const node,
                                        bool isLeft) const {
  if (node != nullptr) {
    std::cout << prefix;

    std::cout << (isLeft ? "├" : "└");

    // print the value of the node
    std::cout << node << std::endl;

    // enter the next tree level - left and right branch
    print_node(prefix + (isLeft ? "│   " : "    "), node->left, true);
    print_node(prefix + (isLeft ? "│   " : "    "), node->right, false);
  }
}

template <typename T, typename L>
void DecisionTreeBase<T, L>::split_branch(T *data, MetricQuestion<T> &ques,
                                          const int n_sampled_rows,
                                          int &nrowsleft, int &nrowsright,
                                          unsigned int *rowids) {
  T *temp_data = tempmem[0]->temp_data->data();
  T *sampledcolumn = &temp_data[n_sampled_rows * ques.bootstrapped_column];
  make_split(sampledcolumn, ques, n_sampled_rows, nrowsleft, nrowsright, rowids,
             split_algo, tempmem[0]);
}

template <typename T, typename L>
void DecisionTreeBase<T, L>::plant(
  const cumlHandle_impl &handle, T *data, const int ncols, const int nrows,
  L *labels, unsigned int *rowids, const int n_sampled_rows, int unique_labels,
  int maxdepth, int max_leaf_nodes, const float colper, int n_bins,
  int split_algo_flag, int cfg_min_rows_per_node, bool cfg_bootstrap_features,
  CRITERION cfg_split_criterion, bool quantile_per_tree,
  std::shared_ptr<TemporaryMemory<T, L>> in_tempmem, bool levelalgo) {
  split_algo = split_algo_flag;
  dinfo.NLocalrows = nrows;
  dinfo.NGlobalrows = nrows;
  dinfo.Ncols = ncols;
  nbins = n_bins;
  treedepth = maxdepth;
  maxleaves = max_leaf_nodes;
  tempmem.resize(MAXSTREAMS);
  n_unique_labels = unique_labels;
  min_rows_per_node = cfg_min_rows_per_node;
  bootstrap_features = cfg_bootstrap_features;
  split_criterion = cfg_split_criterion;

  //Bootstrap features
  feature_selector.resize(dinfo.Ncols);
  if (bootstrap_features) {
    srand(n_bins);
    for (int i = 0; i < dinfo.Ncols; i++) {
      feature_selector.push_back(rand() % dinfo.Ncols);
    }
  } else {
    std::iota(feature_selector.begin(), feature_selector.end(), 0);
  }

  std::random_shuffle(feature_selector.begin(), feature_selector.end());
  feature_selector.resize((int)(colper * dinfo.Ncols));

  cudaDeviceProp prop;
  CUDA_CHECK(cudaGetDeviceProperties(&prop, handle.getDevice()));
  max_shared_mem = prop.sharedMemPerBlock;

  if (split_algo == SPLIT_ALGO::HIST) {
    shmem_used += 2 * sizeof(T);
  }
  if (typeid(L) == typeid(int)) {  // Classification
    shmem_used += nbins * n_unique_labels * sizeof(int);
  } else {  // Regression
    shmem_used += nbins * sizeof(T) * 3;
    shmem_used += nbins * sizeof(int);
  }
  ASSERT(shmem_used <= max_shared_mem,
         "Shared memory per block limit %zd , requested %zd \n", max_shared_mem,
         shmem_used);

  for (int i = 0; i < MAXSTREAMS; i++) {
    if (in_tempmem != nullptr) {
      tempmem[i] = in_tempmem;
    } else {
      tempmem[i] = std::make_shared<TemporaryMemory<T, L>>(
        handle, n_sampled_rows, ncols, MAXSTREAMS, unique_labels, n_bins,
        split_algo);
      quantile_per_tree = true;
    }
    if (split_algo == SPLIT_ALGO::GLOBAL_QUANTILE &&
        quantile_per_tree == true) {
      preprocess_quantile(data, rowids, n_sampled_rows, ncols, dinfo.NLocalrows,
                          n_bins, tempmem[i]);
    }
  }
  total_temp_mem = tempmem[0]->totalmem;
  total_temp_mem *= MAXSTREAMS;
  MetricInfo<T> split_info;

  LevelTemporaryMemory<T> *leveltempmem = new LevelTemporaryMemory<T>(
    handle, dinfo.NLocalrows, ncols, nbins, n_unique_labels, treedepth);
  MLCommon::updateHost(leveltempmem->h_quantile->data(),
                       tempmem[0]->d_quantile->data(), nbins * ncols,
                       tempmem[0]->stream);
  MLCommon::updateDevice(leveltempmem->d_quantile->data(),
                         leveltempmem->h_quantile->data(), nbins * ncols,
                         tempmem[0]->stream);

  MLCommon::TimerCPU timer;
  if (levelalgo) {
    root =
      grow_deep_tree(handle, data, labels, rowids, feature_selector,
                     n_sampled_rows, ncols, dinfo.NLocalrows, leveltempmem);
  } else {
    root =
      grow_tree(data, colper, labels, 0, rowids, n_sampled_rows, split_info);
  }
  construct_time = timer.getElapsedSeconds();
  std::cout << "Growwww tree time -->  " << construct_time << std::endl;
  if (in_tempmem == nullptr) {
    for (int i = 0; i < MAXSTREAMS; i++) {
      tempmem[i].reset();
    }
  }

  delete leveltempmem;
}

template <typename T, typename L>
TreeNode<T, L> *DecisionTreeBase<T, L>::grow_tree(
  T *data, const float colper, L *labels, int depth, unsigned int *rowids,
  const int n_sampled_rows, MetricInfo<T> prev_split_info) {
  TreeNode<T, L> *node = new TreeNode<T, L>();
  MetricQuestion<T> ques;
  Question<T> node_ques;
  float gain = 0.0;
  MetricInfo<T> split_info[3];  // basis, left, right. Populate this
  split_info[0] = prev_split_info;

  bool condition =
    ((depth != 0) &&
     (prev_split_info.best_metric ==
      0.0f));  // This node is a leaf, no need to search for best split
  condition =
    condition ||
    (n_sampled_rows <
     min_rows_per_node);  // Do not split a node with less than min_rows_per_node samples

  if (treedepth != -1) {
    condition = (condition || (depth == treedepth));
  }

  if (maxleaves != -1) {
    condition =
      (condition ||
       (leaf_counter >=
        maxleaves));  // FIXME not fully respecting maxleaves, but >= constraints it more than ==
  }

  if (!condition) {
    find_best_fruit_all(data, labels, colper, ques, gain, rowids,
                        n_sampled_rows, &split_info[0],
                        depth);  //ques and gain are output here
    condition = condition || (gain == 0.0f);
  }

  if (condition) {
    if (typeid(L) == typeid(int)) {  // classification
      node->prediction = get_class_hist(split_info[0].hist);
    } else {  // regression (typeid(L) == typeid(T))
      node->prediction = split_info[0].predict;
    }
    node->split_metric_val = split_info[0].best_metric;

    leaf_counter++;
    if (depth > depth_counter) {
      depth_counter = depth;
    }
  } else {
    int nrowsleft, nrowsright;
    split_branch(data, ques, n_sampled_rows, nrowsleft, nrowsright,
                 rowids);  // populates ques.value
    node_ques.update(ques);
    node->question = node_ques;
    node->left = grow_tree(data, colper, labels, depth + 1, &rowids[0],
                           nrowsleft, split_info[1]);
    node->right = grow_tree(data, colper, labels, depth + 1, &rowids[nrowsleft],
                            nrowsright, split_info[2]);
    node->split_metric_val = split_info[0].best_metric;
  }
  return node;
}

template <typename T, typename L>
void DecisionTreeBase<T, L>::init_depth_zero(
  const L *labels, std::vector<unsigned int> &colselector,
  const unsigned int *rowids, const int n_sampled_rows,
  const std::shared_ptr<TemporaryMemory<T, L>> tempmem) {
  CUDA_CHECK(cudaHostRegister(colselector.data(),
                              sizeof(unsigned int) * colselector.size(),
                              cudaHostRegisterDefault));
  // Copy sampled column IDs to device memory
  MLCommon::updateDevice(tempmem->d_colids->data(), colselector.data(),
                         colselector.size(), tempmem->stream);
  CUDA_CHECK(cudaStreamSynchronize(tempmem->stream));

  L *labelptr = tempmem->sampledlabels->data();
  get_sampled_labels<L>(labels, labelptr, rowids, n_sampled_rows,
                        tempmem->stream);

  //Unregister
  CUDA_CHECK(cudaHostUnregister(colselector.data()));
}

/**
 * @brief Predict target feature for input data; n-ary classification or regression for single feature supported. Inference of trees is CPU only for now.
 * @tparam T: data type for input data (float or double).
 * @tparam L: data type for labels (int type for classification, T type for regression).
 * @param[in] handle: cumlHandle (currently unused; API placeholder)
 * @param[in] rows: test data (n_rows samples, n_cols features) in row major format. Current impl. expects a CPU pointer. TODO future API change.
 * @param[in] n_rows: number of  data samples.
 * @param[in] n_cols: number of features (excluding target feature).
 * @param[in,out] predictions: n_rows predicted labels. Current impl. expects a CPU pointer, user allocated. TODO future API change.
 * @param[in] verbose: flag for debugging purposes.
 */
template <typename T, typename L>
void DecisionTreeBase<T, L>::predict(const ML::cumlHandle &handle,
                                     const T *rows, const int n_rows,
                                     const int n_cols, L *predictions,
                                     bool verbose) const {
  ASSERT(!is_dev_ptr(rows) && !is_dev_ptr(predictions),
         "DT Error: Current impl. expects both input and predictions to be CPU "
         "pointers.\n");

  ASSERT(root, "Cannot predict w/ empty tree!");
  ASSERT((n_rows > 0), "Invalid n_rows %d", n_rows);
  ASSERT((n_cols > 0), "Invalid n_cols %d", n_cols);

  predict_all(rows, n_rows, n_cols, predictions, verbose);
}

template <typename T, typename L>
void DecisionTreeBase<T, L>::predict_all(const T *rows, const int n_rows,
                                         const int n_cols, L *preds,
                                         bool verbose) const {
  for (int row_id = 0; row_id < n_rows; row_id++) {
    preds[row_id] = predict_one(&rows[row_id * n_cols], root, verbose);
  }
}

template <typename T, typename L>
L DecisionTreeBase<T, L>::predict_one(const T *row,
                                      const TreeNode<T, L> *const node,
                                      bool verbose) const {
  Question<T> q = node->question;
  if (node->left && (row[q.column] <= q.value)) {
    if (verbose) {
      std::cout << "Classifying Left @ node w/ column " << q.column
                << " and value " << q.value << std::endl;
    }
    return predict_one(row, node->left, verbose);
  } else if (node->right && (row[q.column] > q.value)) {
    if (verbose) {
      std::cout << "Classifying Right @ node w/ column " << q.column
                << " and value " << q.value << std::endl;
    }
    return predict_one(row, node->right, verbose);
  } else {
    if (verbose) {
      std::cout << "Leaf node. Predicting " << node->prediction << std::endl;
    }
    return node->prediction;
  }
}

template <typename T, typename L>
void DecisionTreeBase<T, L>::base_fit(
  const ML::cumlHandle &handle, T *data, const int ncols, const int nrows,
  L *labels, unsigned int *rowids, const int n_sampled_rows, int unique_labels,
  DecisionTreeParams &tree_params, bool is_classifier,
  std::shared_ptr<TemporaryMemory<T, L>> in_tempmem) {
  const char *CRITERION_NAME[] = {"GINI", "ENTROPY", "MSE", "MAE", "END"};
  CRITERION default_criterion =
    (is_classifier) ? CRITERION::GINI : CRITERION::MSE;
  CRITERION last_criterion =
    (is_classifier) ? CRITERION::ENTROPY : CRITERION::MAE;

  tree_params.validity_check();
  if (tree_params.n_bins > n_sampled_rows) {
    std::cout << "Warning! Calling with number of bins > number of rows! ";
    std::cout << "Resetting n_bins to " << n_sampled_rows << "." << std::endl;
    tree_params.n_bins = n_sampled_rows;
  }

  if (
    tree_params.split_criterion ==
    CRITERION::
      CRITERION_END) {  // Set default to GINI (classification) or MSE (regression)
    tree_params.split_criterion = default_criterion;
  }
  ASSERT((tree_params.split_criterion >= default_criterion) &&
           (tree_params.split_criterion <= last_criterion),
         "Unsupported criterion %s\n",
         CRITERION_NAME[tree_params.split_criterion]);

  plant(handle.getImpl(), data, ncols, nrows, labels, rowids, n_sampled_rows,
        unique_labels, tree_params.max_depth, tree_params.max_leaves,
        tree_params.max_features, tree_params.n_bins, tree_params.split_algo,
        tree_params.min_rows_per_node, tree_params.bootstrap_features,
        tree_params.split_criterion, tree_params.quantile_per_tree, in_tempmem,
        tree_params.levelalgo);
=======
template <class T, class L>
void print_tree(const TreeMetaDataNode<T, L> *tree) {
  print_tree_summary<T, L>(tree);
  print_node<T, L>("", tree->root, false);
>>>>>>> 70440f15
}

/**
 * @defgroup Decision Tree Classifier - Fit function
 * @brief Build (i.e., fit, train) Decision Tree classifier for input data.
 * @param[in] handle: cumlHandle
 * @param[in, out] tree: CPU pointer to TreeMetaDataNode. User allocated.
 * @param[in] data: train data (nrows samples, ncols features) in column major format,
 *    excluding labels. Device pointer.
 * @param[in] ncols: number of features (i.e., columns) excluding target feature.
 * @param[in] nrows: number of training data samples of the whole unsampled dataset.
 * @param[in] labels: 1D array of target features (int only). One label per training
 *    sample. Device pointer.
 *    Assumption: labels need to be preprocessed to map to ascending numbers from 0;
 *    needed for current gini impl. in decision tree.
 * @param[in,out] rowids: array of n_sampled_rows integers in [0, nrows) range.
 *    Device pointer. The same array is then rearranged when splits are made,
 *    allowing us to construct trees without rearranging the actual dataset.
 * @param[in] n_sampled_rows: number of training samples, after sampling.
 *    If using decision tree directly over the whole dataset: n_sampled_rows = nrows
 * @param[in] n_unique_labels: #unique label values. Number of categories of classification.
 * @param[in] tree_params: Decision Tree training hyper parameter struct.
 * @{
 */
<<<<<<< HEAD
template <typename T>
void DecisionTreeClassifier<T>::fit(
  const ML::cumlHandle &handle, T *data, const int ncols, const int nrows,
  int *labels, unsigned int *rowids, const int n_sampled_rows,
  int unique_labels, DecisionTreeParams tree_params,
  std::shared_ptr<TemporaryMemory<T, int>> in_tempmem) {
  this->base_fit(handle, data, ncols, nrows, labels, rowids, n_sampled_rows,
                 unique_labels, tree_params, true, in_tempmem);
}
template <typename T>
TreeNode<T, int> *DecisionTreeClassifier<T>::grow_deep_tree(
  const ML::cumlHandle_impl &handle, T *data, int *labels, unsigned int *rowids,
  const std::vector<unsigned int> &feature_selector, const int n_sampled_rows,
  const int ncols, const int nrows, LevelTemporaryMemory<T> *leveltempmem) {
  return grow_deep_tree_classification(
    handle, data, labels, rowids, feature_selector, n_sampled_rows, nrows,
    ncols, this->n_unique_labels, this->nbins, this->treedepth, leveltempmem);
}

template <typename T>
void DecisionTreeClassifier<T>::find_best_fruit_all(
  T *data, int *labels, const float colper, MetricQuestion<T> &ques,
  float &gain, unsigned int *rowids, const int n_sampled_rows,
  MetricInfo<T> split_info[3], int depth) {
  std::vector<unsigned int> &colselector = this->feature_selector;

  // Optimize ginibefore; no need to compute except for root.
  if (depth == 0) {
    this->init_depth_zero(labels, colselector, rowids, n_sampled_rows,
                          this->tempmem[0]);
    int *labelptr = this->tempmem[0]->sampledlabels->data();
    if (this->split_criterion == CRITERION::GINI) {
      gini<T, GiniFunctor>(labelptr, n_sampled_rows, this->tempmem[0],
                           split_info[0], this->n_unique_labels);
    } else {
      gini<T, EntropyFunctor>(labelptr, n_sampled_rows, this->tempmem[0],
                              split_info[0], this->n_unique_labels);
    }
  }

  // Do not update bin count for the GLOBAL_QUANTILE split algorithm, as all potential split points were precomputed.
  int current_nbins = ((this->split_algo != SPLIT_ALGO::GLOBAL_QUANTILE) &&
                       (n_sampled_rows < this->nbins))
                        ? n_sampled_rows
                        : this->nbins;

  if (this->split_criterion == CRITERION::GINI) {
    best_split_all_cols_classifier<T, int, GiniFunctor>(
      data, rowids, labels, current_nbins, n_sampled_rows,
      this->n_unique_labels, this->dinfo.NLocalrows, colselector,
      this->tempmem[0], &split_info[0], ques, gain, this->split_algo,
      this->max_shared_mem);
  } else {
    best_split_all_cols_classifier<T, int, EntropyFunctor>(
      data, rowids, labels, current_nbins, n_sampled_rows,
      this->n_unique_labels, this->dinfo.NLocalrows, colselector,
      this->tempmem[0], &split_info[0], ques, gain, this->split_algo,
      this->max_shared_mem);
  }
}

/**
 * @brief Build (i.e., fit, train) Decision Tree regressor for input data.
 * @tparam T: data type for input data (float or double).
 * @param[in] handle: cumlHandle
 * @param[in] data: train data (nrows samples, ncols features) in column major format, excluding labels. Device pointer.
 * @param[in] ncols: number of features (i.e., columns) excluding target feature.
 * @param[in] nrows: number of training data samples of the whole unsampled dataset.
 * @param[in] labels: 1D array of target features (float or double). One label per training sample. Device pointer.
 * @param[in,out] rowids: array of n_sampled_rows integers in [0, nrows) range. Device pointer.
						  The same array is then rearranged when splits are made, allowing us to construct trees without rearranging the actual dataset.
 * @param[in] n_sampled_rows: number of training samples, after sampling. If using decision tree directly over the whole dataset: n_sampled_rows = nrows
 * @param[in] tree_params: Decision Tree training hyper parameter struct.
 */
template <typename T>
void DecisionTreeRegressor<T>::fit(
  const ML::cumlHandle &handle, T *data, const int ncols, const int nrows,
  T *labels, unsigned int *rowids, const int n_sampled_rows,
  DecisionTreeParams tree_params,
  std::shared_ptr<TemporaryMemory<T, T>> in_tempmem) {
  this->base_fit(handle, data, ncols, nrows, labels, rowids, n_sampled_rows, 1,
                 tree_params, false, in_tempmem);
}

template <typename T>
TreeNode<T, T> *DecisionTreeRegressor<T>::grow_deep_tree(
  const ML::cumlHandle_impl &handle, T *data, T *labels, unsigned int *rowids,
  const std::vector<unsigned int> &feature_selector, const int n_sampled_rows,
  const int ncols, const int nrows, LevelTemporaryMemory<T> *leveltempmem) {
  return grow_deep_tree_regression(
    handle, data, labels, rowids, feature_selector, n_sampled_rows, nrows,
    ncols, this->nbins, this->treedepth, leveltempmem);
}

template <typename T>
void DecisionTreeRegressor<T>::find_best_fruit_all(
  T *data, T *labels, const float colper, MetricQuestion<T> &ques, float &gain,
  unsigned int *rowids, const int n_sampled_rows, MetricInfo<T> split_info[3],
  int depth) {
  std::vector<unsigned int> &colselector = this->feature_selector;

  if (depth == 0) {
    this->init_depth_zero(labels, colselector, rowids, n_sampled_rows,
                          this->tempmem[0]);
    T *labelptr = this->tempmem[0]->sampledlabels->data();
    if (this->split_criterion == CRITERION::MSE) {
      mse<T, SquareFunctor>(labelptr, n_sampled_rows, this->tempmem[0],
                            split_info[0]);
    } else {
      mse<T, AbsFunctor>(labelptr, n_sampled_rows, this->tempmem[0],
                         split_info[0]);
    }
  }

  // Do not update bin count for the GLOBAL_QUANTILE split algorithm, as all potential split points were precomputed.
  int current_nbins = ((this->split_algo != SPLIT_ALGO::GLOBAL_QUANTILE) &&
                       (n_sampled_rows < this->nbins))
                        ? n_sampled_rows
                        : this->nbins;

  if (this->split_criterion == CRITERION::MSE) {
    best_split_all_cols_regressor<T, SquareFunctor>(
      data, rowids, labels, current_nbins, n_sampled_rows,
      this->dinfo.NLocalrows, colselector, this->tempmem[0], split_info, ques,
      gain, this->split_algo, this->max_shared_mem);
  } else {
    best_split_all_cols_regressor<T, AbsFunctor>(
      data, rowids, labels, current_nbins, n_sampled_rows,
      this->dinfo.NLocalrows, colselector, this->tempmem[0], split_info, ques,
      gain, this->split_algo, this->max_shared_mem);
  }
}

//Class specializations
template class DecisionTreeBase<float, int>;
template class DecisionTreeBase<float, float>;
template class DecisionTreeBase<double, int>;
template class DecisionTreeBase<double, double>;

template class DecisionTreeClassifier<float>;
template class DecisionTreeClassifier<double>;

template class DecisionTreeRegressor<float>;
template class DecisionTreeRegressor<double>;

}  //End namespace DecisionTree

// Stateless API functions

// ----------------------------- Classification ----------------------------------- //

/**
 * @brief Build (i.e., fit, train) Decision Tree classifier for input data.
 * @param[in] handle: cumlHandle
 * @param[in,out] dt_classifier: Pointer to Decision Tree Classifier object. The object holds the trained tree.
 * @param[in] data: train data in float (nrows samples, ncols features) in column major format, excluding labels. Device pointer.
 * @param[in] ncols: number of features (i.e., columns) excluding target feature.
 * @param[in] nrows: number of training data samples of the whole unsampled dataset.
 * @param[in] labels: 1D array of target features (int only). One label per training sample. Device pointer.
				  Assumption: labels need to be preprocessed to map to ascending numbers from 0;
				  needed for current gini impl. in decision tree
 * @param[in,out] rowids: This array consists of integers from (0 - n_sampled_rows), the same array is then rearranged when splits are made. This allows, us to contruct trees without rearranging the actual dataset. Device pointer.
 * @param[in] n_sampled_rows: number of training samples, after sampling. If using decsion tree directly over the whole dataset (n_sampled_rows = nrows)
 * @param[in] n_unique_labels: #unique label values. Number of categories of classification.
 * @param[in] tree_params: Decision Tree training hyper parameter struct
 */
void fit(const ML::cumlHandle &handle,
         DecisionTree::DecisionTreeClassifier<float> *dt_classifier,
         float *data, const int ncols, const int nrows, int *labels,
         unsigned int *rowids, const int n_sampled_rows, int unique_labels,
         DecisionTree::DecisionTreeParams tree_params) {
=======
void decisionTreeClassifierFit(const ML::cumlHandle &handle,
                               TreeClassifierF *&tree, float *data,
                               const int ncols, const int nrows, int *labels,
                               unsigned int *rowids, const int n_sampled_rows,
                               int unique_labels,
                               DecisionTree::DecisionTreeParams tree_params) {
  std::shared_ptr<DecisionTreeClassifier<float>> dt_classifier =
    std::make_shared<DecisionTreeClassifier<float>>();
>>>>>>> 70440f15
  dt_classifier->fit(handle, data, ncols, nrows, labels, rowids, n_sampled_rows,
                     unique_labels, tree, tree_params);
}

void decisionTreeClassifierFit(const ML::cumlHandle &handle,
                               TreeClassifierD *&tree, double *data,
                               const int ncols, const int nrows, int *labels,
                               unsigned int *rowids, const int n_sampled_rows,
                               int unique_labels,
                               DecisionTree::DecisionTreeParams tree_params) {
  std::shared_ptr<DecisionTreeClassifier<double>> dt_classifier =
    std::make_shared<DecisionTreeClassifier<double>>();
  dt_classifier->fit(handle, data, ncols, nrows, labels, rowids, n_sampled_rows,
                     unique_labels, tree, tree_params);
}
/** @} */

/**
 * @defgroup Decision Tree Classifier - Predict function
 * @brief Predict target feature for input data; n-ary classification for
 *   single feature supported. Inference of trees is CPU only for now.
 * @param[in] handle: cumlHandle (currently unused; API placeholder)
 * @param[in] tree: CPU pointer to TreeMetaDataNode.
 * @param[in] rows: test data (n_rows samples, n_cols features) in row major format.
 *    Current impl. expects a CPU pointer. TODO future API change.
 * @param[in] n_rows: number of  data samples.
 * @param[in] n_cols: number of features (excluding target feature).
 * @param[in,out] predictions: n_rows predicted labels. Current impl. expects a
 *    CPU pointer, user allocated. TODO future API change.
 * @param[in] verbose: flag for debugging purposes.
 * @{
 */
void decisionTreeClassifierPredict(const ML::cumlHandle &handle,
                                   const TreeClassifierF *tree,
                                   const float *rows, const int n_rows,
                                   const int n_cols, int *predictions,
                                   bool verbose) {
  std::shared_ptr<DecisionTreeClassifier<float>> dt_classifier =
    std::make_shared<DecisionTreeClassifier<float>>();
  dt_classifier->print(tree->root);
  dt_classifier->predict(handle, tree, rows, n_rows, n_cols, predictions,
                         verbose);
}

void decisionTreeClassifierPredict(const ML::cumlHandle &handle,
                                   const TreeClassifierD *tree,
                                   const double *rows, const int n_rows,
                                   const int n_cols, int *predictions,
                                   bool verbose) {
  std::shared_ptr<DecisionTreeClassifier<double>> dt_classifier =
    std::make_shared<DecisionTreeClassifier<double>>();
  dt_classifier->predict(handle, tree, rows, n_rows, n_cols, predictions,
                         verbose);
}
/** @} */

// ----------------------------- Regression ----------------------------------- //

/**
 * @defgroup Decision Tree Regressor - Fit function
 * @brief Build (i.e., fit, train) Decision Tree regressor for input data.
 * @param[in] handle: cumlHandle
 * @param[in, out] tree: CPU pointer to TreeMetaDataNode. User allocated.
 * @param[in] data: train data (nrows samples, ncols features) in column major format,
 *   excluding labels. Device pointer.
 * @param[in] ncols: number of features (i.e., columns) excluding target feature.
 * @param[in] nrows: number of training data samples of the whole unsampled dataset.
 * @param[in] labels: 1D array of target features (float or double). One label per
 *    training sample. Device pointer.
 * @param[in,out] rowids: array of n_sampled_rows integers in [0, nrows) range.
 *   Device pointer. The same array is then rearranged when splits are made,
 *   allowing us to construct trees without rearranging the actual dataset.
 * @param[in] n_sampled_rows: number of training samples, after sampling. If using decision
 *   tree directly over the whole dataset: n_sampled_rows = nrows
 * @param[in] tree_params: Decision Tree training hyper parameter struct.
 * @{
 */
void decisionTreeRegressorFit(const ML::cumlHandle &handle,
                              TreeRegressorF *&tree, float *data,
                              const int ncols, const int nrows, float *labels,
                              unsigned int *rowids, const int n_sampled_rows,
                              DecisionTree::DecisionTreeParams tree_params) {
  std::shared_ptr<DecisionTreeRegressor<float>> dt_regressor =
    std::make_shared<DecisionTreeRegressor<float>>();
  dt_regressor->fit(handle, data, ncols, nrows, labels, rowids, n_sampled_rows,
                    tree, tree_params);
}

void decisionTreeRegressorFit(const ML::cumlHandle &handle,
                              TreeRegressorD *&tree, double *data,
                              const int ncols, const int nrows, double *labels,
                              unsigned int *rowids, const int n_sampled_rows,
                              DecisionTree::DecisionTreeParams tree_params) {
  std::shared_ptr<DecisionTreeRegressor<double>> dt_regressor =
    std::make_shared<DecisionTreeRegressor<double>>();
  dt_regressor->fit(handle, data, ncols, nrows, labels, rowids, n_sampled_rows,
                    tree, tree_params);
}
/** @} */

/**
 * @defgroup Decision Tree Regressor - Predict function
 * @brief Predict target feature for input data; regression for single feature supported.
 *   Inference of trees is CPU only for now.
 * @param[in] handle: cumlHandle (currently unused; API placeholder)
 * @param[in] tree: CPU pointer to TreeMetaDataNode.
 * @param[in] rows: test data (n_rows samples, n_cols features) in row major format.
 *   Current impl. expects a CPU pointer. TODO future API change.
 * @param[in] n_rows: number of  data samples.
 * @param[in] n_cols: number of features (excluding target feature).
 * @param[in,out] predictions: n_rows predicted labels. Current impl. expects a CPU
 *   pointer, user allocated. TODO future API change.
 * @param[in] verbose: flag for debugging purposes.
 * @{
 */
void decisionTreeRegressorPredict(const ML::cumlHandle &handle,
                                  const TreeRegressorF *tree, const float *rows,
                                  const int n_rows, const int n_cols,
                                  float *predictions, bool verbose) {
  std::shared_ptr<DecisionTreeRegressor<float>> dt_regressor =
    std::make_shared<DecisionTreeRegressor<float>>();
  dt_regressor->predict(handle, tree, rows, n_rows, n_cols, predictions,
                        verbose);
}

void decisionTreeRegressorPredict(const ML::cumlHandle &handle,
                                  const TreeRegressorD *tree,
                                  const double *rows, const int n_rows,
                                  const int n_cols, double *predictions,
                                  bool verbose) {
  std::shared_ptr<DecisionTreeRegressor<double>> dt_regressor =
    std::make_shared<DecisionTreeRegressor<double>>();
  dt_regressor->predict(handle, tree, rows, n_rows, n_cols, predictions,
                        verbose);
}
/** @} */

// Functions' specializations
template void print_tree_summary<float, int>(const TreeClassifierF *tree);
template void print_tree_summary<double, int>(const TreeClassifierD *tree);
template void print_tree_summary<float, float>(const TreeRegressorF *tree);
template void print_tree_summary<double, double>(const TreeRegressorD *tree);

template void print_tree<float, int>(const TreeClassifierF *tree);
template void print_tree<double, int>(const TreeClassifierD *tree);
template void print_tree<float, float>(const TreeRegressorF *tree);
template void print_tree<double, double>(const TreeRegressorD *tree);

<<<<<<< HEAD
}  // namespace ML
=======
}  // End namespace DecisionTree
}  //End namespace ML
>>>>>>> 70440f15
<|MERGE_RESOLUTION|>--- conflicted
+++ resolved
@@ -14,9 +14,8 @@
  * limitations under the License.
  */
 
-<<<<<<< HEAD
+
 #include <utils.h>
-#include "decisiontree.h"
 #include "kernels/col_condenser.cuh"
 #include "kernels/evaluate_classifier.cuh"
 #include "kernels/evaluate_regressor.cuh"
@@ -25,10 +24,8 @@
 #include "kernels/split_labels.cuh"
 #include "levelalgo/levelfunc.cuh"
 #include "memory.cuh"
-=======
 #include "decisiontree.hpp"
 #include "decisiontree_impl.cuh"
->>>>>>> 70440f15
 
 namespace ML {
 namespace DecisionTree {
@@ -125,331 +122,10 @@
  * @tparam L: data type for labels (int type for classification, T type for regression).
  * @param[in] tree: CPU pointer to TreeMetaDataNode
  */
-<<<<<<< HEAD
-template <typename T, typename L>
-void DecisionTreeBase<T, L>::print() const {
-  print_tree_summary();
-  print_node("", root, false);
-}
-
-template <typename T, typename L>
-void DecisionTreeBase<T, L>::print_node(const std::string &prefix,
-                                        const TreeNode<T, L> *const node,
-                                        bool isLeft) const {
-  if (node != nullptr) {
-    std::cout << prefix;
-
-    std::cout << (isLeft ? "├" : "└");
-
-    // print the value of the node
-    std::cout << node << std::endl;
-
-    // enter the next tree level - left and right branch
-    print_node(prefix + (isLeft ? "│   " : "    "), node->left, true);
-    print_node(prefix + (isLeft ? "│   " : "    "), node->right, false);
-  }
-}
-
-template <typename T, typename L>
-void DecisionTreeBase<T, L>::split_branch(T *data, MetricQuestion<T> &ques,
-                                          const int n_sampled_rows,
-                                          int &nrowsleft, int &nrowsright,
-                                          unsigned int *rowids) {
-  T *temp_data = tempmem[0]->temp_data->data();
-  T *sampledcolumn = &temp_data[n_sampled_rows * ques.bootstrapped_column];
-  make_split(sampledcolumn, ques, n_sampled_rows, nrowsleft, nrowsright, rowids,
-             split_algo, tempmem[0]);
-}
-
-template <typename T, typename L>
-void DecisionTreeBase<T, L>::plant(
-  const cumlHandle_impl &handle, T *data, const int ncols, const int nrows,
-  L *labels, unsigned int *rowids, const int n_sampled_rows, int unique_labels,
-  int maxdepth, int max_leaf_nodes, const float colper, int n_bins,
-  int split_algo_flag, int cfg_min_rows_per_node, bool cfg_bootstrap_features,
-  CRITERION cfg_split_criterion, bool quantile_per_tree,
-  std::shared_ptr<TemporaryMemory<T, L>> in_tempmem, bool levelalgo) {
-  split_algo = split_algo_flag;
-  dinfo.NLocalrows = nrows;
-  dinfo.NGlobalrows = nrows;
-  dinfo.Ncols = ncols;
-  nbins = n_bins;
-  treedepth = maxdepth;
-  maxleaves = max_leaf_nodes;
-  tempmem.resize(MAXSTREAMS);
-  n_unique_labels = unique_labels;
-  min_rows_per_node = cfg_min_rows_per_node;
-  bootstrap_features = cfg_bootstrap_features;
-  split_criterion = cfg_split_criterion;
-
-  //Bootstrap features
-  feature_selector.resize(dinfo.Ncols);
-  if (bootstrap_features) {
-    srand(n_bins);
-    for (int i = 0; i < dinfo.Ncols; i++) {
-      feature_selector.push_back(rand() % dinfo.Ncols);
-    }
-  } else {
-    std::iota(feature_selector.begin(), feature_selector.end(), 0);
-  }
-
-  std::random_shuffle(feature_selector.begin(), feature_selector.end());
-  feature_selector.resize((int)(colper * dinfo.Ncols));
-
-  cudaDeviceProp prop;
-  CUDA_CHECK(cudaGetDeviceProperties(&prop, handle.getDevice()));
-  max_shared_mem = prop.sharedMemPerBlock;
-
-  if (split_algo == SPLIT_ALGO::HIST) {
-    shmem_used += 2 * sizeof(T);
-  }
-  if (typeid(L) == typeid(int)) {  // Classification
-    shmem_used += nbins * n_unique_labels * sizeof(int);
-  } else {  // Regression
-    shmem_used += nbins * sizeof(T) * 3;
-    shmem_used += nbins * sizeof(int);
-  }
-  ASSERT(shmem_used <= max_shared_mem,
-         "Shared memory per block limit %zd , requested %zd \n", max_shared_mem,
-         shmem_used);
-
-  for (int i = 0; i < MAXSTREAMS; i++) {
-    if (in_tempmem != nullptr) {
-      tempmem[i] = in_tempmem;
-    } else {
-      tempmem[i] = std::make_shared<TemporaryMemory<T, L>>(
-        handle, n_sampled_rows, ncols, MAXSTREAMS, unique_labels, n_bins,
-        split_algo);
-      quantile_per_tree = true;
-    }
-    if (split_algo == SPLIT_ALGO::GLOBAL_QUANTILE &&
-        quantile_per_tree == true) {
-      preprocess_quantile(data, rowids, n_sampled_rows, ncols, dinfo.NLocalrows,
-                          n_bins, tempmem[i]);
-    }
-  }
-  total_temp_mem = tempmem[0]->totalmem;
-  total_temp_mem *= MAXSTREAMS;
-  MetricInfo<T> split_info;
-
-  LevelTemporaryMemory<T> *leveltempmem = new LevelTemporaryMemory<T>(
-    handle, dinfo.NLocalrows, ncols, nbins, n_unique_labels, treedepth);
-  MLCommon::updateHost(leveltempmem->h_quantile->data(),
-                       tempmem[0]->d_quantile->data(), nbins * ncols,
-                       tempmem[0]->stream);
-  MLCommon::updateDevice(leveltempmem->d_quantile->data(),
-                         leveltempmem->h_quantile->data(), nbins * ncols,
-                         tempmem[0]->stream);
-
-  MLCommon::TimerCPU timer;
-  if (levelalgo) {
-    root =
-      grow_deep_tree(handle, data, labels, rowids, feature_selector,
-                     n_sampled_rows, ncols, dinfo.NLocalrows, leveltempmem);
-  } else {
-    root =
-      grow_tree(data, colper, labels, 0, rowids, n_sampled_rows, split_info);
-  }
-  construct_time = timer.getElapsedSeconds();
-  std::cout << "Growwww tree time -->  " << construct_time << std::endl;
-  if (in_tempmem == nullptr) {
-    for (int i = 0; i < MAXSTREAMS; i++) {
-      tempmem[i].reset();
-    }
-  }
-
-  delete leveltempmem;
-}
-
-template <typename T, typename L>
-TreeNode<T, L> *DecisionTreeBase<T, L>::grow_tree(
-  T *data, const float colper, L *labels, int depth, unsigned int *rowids,
-  const int n_sampled_rows, MetricInfo<T> prev_split_info) {
-  TreeNode<T, L> *node = new TreeNode<T, L>();
-  MetricQuestion<T> ques;
-  Question<T> node_ques;
-  float gain = 0.0;
-  MetricInfo<T> split_info[3];  // basis, left, right. Populate this
-  split_info[0] = prev_split_info;
-
-  bool condition =
-    ((depth != 0) &&
-     (prev_split_info.best_metric ==
-      0.0f));  // This node is a leaf, no need to search for best split
-  condition =
-    condition ||
-    (n_sampled_rows <
-     min_rows_per_node);  // Do not split a node with less than min_rows_per_node samples
-
-  if (treedepth != -1) {
-    condition = (condition || (depth == treedepth));
-  }
-
-  if (maxleaves != -1) {
-    condition =
-      (condition ||
-       (leaf_counter >=
-        maxleaves));  // FIXME not fully respecting maxleaves, but >= constraints it more than ==
-  }
-
-  if (!condition) {
-    find_best_fruit_all(data, labels, colper, ques, gain, rowids,
-                        n_sampled_rows, &split_info[0],
-                        depth);  //ques and gain are output here
-    condition = condition || (gain == 0.0f);
-  }
-
-  if (condition) {
-    if (typeid(L) == typeid(int)) {  // classification
-      node->prediction = get_class_hist(split_info[0].hist);
-    } else {  // regression (typeid(L) == typeid(T))
-      node->prediction = split_info[0].predict;
-    }
-    node->split_metric_val = split_info[0].best_metric;
-
-    leaf_counter++;
-    if (depth > depth_counter) {
-      depth_counter = depth;
-    }
-  } else {
-    int nrowsleft, nrowsright;
-    split_branch(data, ques, n_sampled_rows, nrowsleft, nrowsright,
-                 rowids);  // populates ques.value
-    node_ques.update(ques);
-    node->question = node_ques;
-    node->left = grow_tree(data, colper, labels, depth + 1, &rowids[0],
-                           nrowsleft, split_info[1]);
-    node->right = grow_tree(data, colper, labels, depth + 1, &rowids[nrowsleft],
-                            nrowsright, split_info[2]);
-    node->split_metric_val = split_info[0].best_metric;
-  }
-  return node;
-}
-
-template <typename T, typename L>
-void DecisionTreeBase<T, L>::init_depth_zero(
-  const L *labels, std::vector<unsigned int> &colselector,
-  const unsigned int *rowids, const int n_sampled_rows,
-  const std::shared_ptr<TemporaryMemory<T, L>> tempmem) {
-  CUDA_CHECK(cudaHostRegister(colselector.data(),
-                              sizeof(unsigned int) * colselector.size(),
-                              cudaHostRegisterDefault));
-  // Copy sampled column IDs to device memory
-  MLCommon::updateDevice(tempmem->d_colids->data(), colselector.data(),
-                         colselector.size(), tempmem->stream);
-  CUDA_CHECK(cudaStreamSynchronize(tempmem->stream));
-
-  L *labelptr = tempmem->sampledlabels->data();
-  get_sampled_labels<L>(labels, labelptr, rowids, n_sampled_rows,
-                        tempmem->stream);
-
-  //Unregister
-  CUDA_CHECK(cudaHostUnregister(colselector.data()));
-}
-
-/**
- * @brief Predict target feature for input data; n-ary classification or regression for single feature supported. Inference of trees is CPU only for now.
- * @tparam T: data type for input data (float or double).
- * @tparam L: data type for labels (int type for classification, T type for regression).
- * @param[in] handle: cumlHandle (currently unused; API placeholder)
- * @param[in] rows: test data (n_rows samples, n_cols features) in row major format. Current impl. expects a CPU pointer. TODO future API change.
- * @param[in] n_rows: number of  data samples.
- * @param[in] n_cols: number of features (excluding target feature).
- * @param[in,out] predictions: n_rows predicted labels. Current impl. expects a CPU pointer, user allocated. TODO future API change.
- * @param[in] verbose: flag for debugging purposes.
- */
-template <typename T, typename L>
-void DecisionTreeBase<T, L>::predict(const ML::cumlHandle &handle,
-                                     const T *rows, const int n_rows,
-                                     const int n_cols, L *predictions,
-                                     bool verbose) const {
-  ASSERT(!is_dev_ptr(rows) && !is_dev_ptr(predictions),
-         "DT Error: Current impl. expects both input and predictions to be CPU "
-         "pointers.\n");
-
-  ASSERT(root, "Cannot predict w/ empty tree!");
-  ASSERT((n_rows > 0), "Invalid n_rows %d", n_rows);
-  ASSERT((n_cols > 0), "Invalid n_cols %d", n_cols);
-
-  predict_all(rows, n_rows, n_cols, predictions, verbose);
-}
-
-template <typename T, typename L>
-void DecisionTreeBase<T, L>::predict_all(const T *rows, const int n_rows,
-                                         const int n_cols, L *preds,
-                                         bool verbose) const {
-  for (int row_id = 0; row_id < n_rows; row_id++) {
-    preds[row_id] = predict_one(&rows[row_id * n_cols], root, verbose);
-  }
-}
-
-template <typename T, typename L>
-L DecisionTreeBase<T, L>::predict_one(const T *row,
-                                      const TreeNode<T, L> *const node,
-                                      bool verbose) const {
-  Question<T> q = node->question;
-  if (node->left && (row[q.column] <= q.value)) {
-    if (verbose) {
-      std::cout << "Classifying Left @ node w/ column " << q.column
-                << " and value " << q.value << std::endl;
-    }
-    return predict_one(row, node->left, verbose);
-  } else if (node->right && (row[q.column] > q.value)) {
-    if (verbose) {
-      std::cout << "Classifying Right @ node w/ column " << q.column
-                << " and value " << q.value << std::endl;
-    }
-    return predict_one(row, node->right, verbose);
-  } else {
-    if (verbose) {
-      std::cout << "Leaf node. Predicting " << node->prediction << std::endl;
-    }
-    return node->prediction;
-  }
-}
-
-template <typename T, typename L>
-void DecisionTreeBase<T, L>::base_fit(
-  const ML::cumlHandle &handle, T *data, const int ncols, const int nrows,
-  L *labels, unsigned int *rowids, const int n_sampled_rows, int unique_labels,
-  DecisionTreeParams &tree_params, bool is_classifier,
-  std::shared_ptr<TemporaryMemory<T, L>> in_tempmem) {
-  const char *CRITERION_NAME[] = {"GINI", "ENTROPY", "MSE", "MAE", "END"};
-  CRITERION default_criterion =
-    (is_classifier) ? CRITERION::GINI : CRITERION::MSE;
-  CRITERION last_criterion =
-    (is_classifier) ? CRITERION::ENTROPY : CRITERION::MAE;
-
-  tree_params.validity_check();
-  if (tree_params.n_bins > n_sampled_rows) {
-    std::cout << "Warning! Calling with number of bins > number of rows! ";
-    std::cout << "Resetting n_bins to " << n_sampled_rows << "." << std::endl;
-    tree_params.n_bins = n_sampled_rows;
-  }
-
-  if (
-    tree_params.split_criterion ==
-    CRITERION::
-      CRITERION_END) {  // Set default to GINI (classification) or MSE (regression)
-    tree_params.split_criterion = default_criterion;
-  }
-  ASSERT((tree_params.split_criterion >= default_criterion) &&
-           (tree_params.split_criterion <= last_criterion),
-         "Unsupported criterion %s\n",
-         CRITERION_NAME[tree_params.split_criterion]);
-
-  plant(handle.getImpl(), data, ncols, nrows, labels, rowids, n_sampled_rows,
-        unique_labels, tree_params.max_depth, tree_params.max_leaves,
-        tree_params.max_features, tree_params.n_bins, tree_params.split_algo,
-        tree_params.min_rows_per_node, tree_params.bootstrap_features,
-        tree_params.split_criterion, tree_params.quantile_per_tree, in_tempmem,
-        tree_params.levelalgo);
-=======
 template <class T, class L>
 void print_tree(const TreeMetaDataNode<T, L> *tree) {
   print_tree_summary<T, L>(tree);
   print_node<T, L>("", tree->root, false);
->>>>>>> 70440f15
 }
 
 /**
@@ -474,339 +150,5 @@
  * @param[in] tree_params: Decision Tree training hyper parameter struct.
  * @{
  */
-<<<<<<< HEAD
-template <typename T>
-void DecisionTreeClassifier<T>::fit(
-  const ML::cumlHandle &handle, T *data, const int ncols, const int nrows,
-  int *labels, unsigned int *rowids, const int n_sampled_rows,
-  int unique_labels, DecisionTreeParams tree_params,
-  std::shared_ptr<TemporaryMemory<T, int>> in_tempmem) {
-  this->base_fit(handle, data, ncols, nrows, labels, rowids, n_sampled_rows,
-                 unique_labels, tree_params, true, in_tempmem);
-}
-template <typename T>
-TreeNode<T, int> *DecisionTreeClassifier<T>::grow_deep_tree(
-  const ML::cumlHandle_impl &handle, T *data, int *labels, unsigned int *rowids,
-  const std::vector<unsigned int> &feature_selector, const int n_sampled_rows,
-  const int ncols, const int nrows, LevelTemporaryMemory<T> *leveltempmem) {
-  return grow_deep_tree_classification(
-    handle, data, labels, rowids, feature_selector, n_sampled_rows, nrows,
-    ncols, this->n_unique_labels, this->nbins, this->treedepth, leveltempmem);
-}
-
-template <typename T>
-void DecisionTreeClassifier<T>::find_best_fruit_all(
-  T *data, int *labels, const float colper, MetricQuestion<T> &ques,
-  float &gain, unsigned int *rowids, const int n_sampled_rows,
-  MetricInfo<T> split_info[3], int depth) {
-  std::vector<unsigned int> &colselector = this->feature_selector;
-
-  // Optimize ginibefore; no need to compute except for root.
-  if (depth == 0) {
-    this->init_depth_zero(labels, colselector, rowids, n_sampled_rows,
-                          this->tempmem[0]);
-    int *labelptr = this->tempmem[0]->sampledlabels->data();
-    if (this->split_criterion == CRITERION::GINI) {
-      gini<T, GiniFunctor>(labelptr, n_sampled_rows, this->tempmem[0],
-                           split_info[0], this->n_unique_labels);
-    } else {
-      gini<T, EntropyFunctor>(labelptr, n_sampled_rows, this->tempmem[0],
-                              split_info[0], this->n_unique_labels);
-    }
-  }
-
-  // Do not update bin count for the GLOBAL_QUANTILE split algorithm, as all potential split points were precomputed.
-  int current_nbins = ((this->split_algo != SPLIT_ALGO::GLOBAL_QUANTILE) &&
-                       (n_sampled_rows < this->nbins))
-                        ? n_sampled_rows
-                        : this->nbins;
-
-  if (this->split_criterion == CRITERION::GINI) {
-    best_split_all_cols_classifier<T, int, GiniFunctor>(
-      data, rowids, labels, current_nbins, n_sampled_rows,
-      this->n_unique_labels, this->dinfo.NLocalrows, colselector,
-      this->tempmem[0], &split_info[0], ques, gain, this->split_algo,
-      this->max_shared_mem);
-  } else {
-    best_split_all_cols_classifier<T, int, EntropyFunctor>(
-      data, rowids, labels, current_nbins, n_sampled_rows,
-      this->n_unique_labels, this->dinfo.NLocalrows, colselector,
-      this->tempmem[0], &split_info[0], ques, gain, this->split_algo,
-      this->max_shared_mem);
-  }
-}
-
-/**
- * @brief Build (i.e., fit, train) Decision Tree regressor for input data.
- * @tparam T: data type for input data (float or double).
- * @param[in] handle: cumlHandle
- * @param[in] data: train data (nrows samples, ncols features) in column major format, excluding labels. Device pointer.
- * @param[in] ncols: number of features (i.e., columns) excluding target feature.
- * @param[in] nrows: number of training data samples of the whole unsampled dataset.
- * @param[in] labels: 1D array of target features (float or double). One label per training sample. Device pointer.
- * @param[in,out] rowids: array of n_sampled_rows integers in [0, nrows) range. Device pointer.
-						  The same array is then rearranged when splits are made, allowing us to construct trees without rearranging the actual dataset.
- * @param[in] n_sampled_rows: number of training samples, after sampling. If using decision tree directly over the whole dataset: n_sampled_rows = nrows
- * @param[in] tree_params: Decision Tree training hyper parameter struct.
- */
-template <typename T>
-void DecisionTreeRegressor<T>::fit(
-  const ML::cumlHandle &handle, T *data, const int ncols, const int nrows,
-  T *labels, unsigned int *rowids, const int n_sampled_rows,
-  DecisionTreeParams tree_params,
-  std::shared_ptr<TemporaryMemory<T, T>> in_tempmem) {
-  this->base_fit(handle, data, ncols, nrows, labels, rowids, n_sampled_rows, 1,
-                 tree_params, false, in_tempmem);
-}
-
-template <typename T>
-TreeNode<T, T> *DecisionTreeRegressor<T>::grow_deep_tree(
-  const ML::cumlHandle_impl &handle, T *data, T *labels, unsigned int *rowids,
-  const std::vector<unsigned int> &feature_selector, const int n_sampled_rows,
-  const int ncols, const int nrows, LevelTemporaryMemory<T> *leveltempmem) {
-  return grow_deep_tree_regression(
-    handle, data, labels, rowids, feature_selector, n_sampled_rows, nrows,
-    ncols, this->nbins, this->treedepth, leveltempmem);
-}
-
-template <typename T>
-void DecisionTreeRegressor<T>::find_best_fruit_all(
-  T *data, T *labels, const float colper, MetricQuestion<T> &ques, float &gain,
-  unsigned int *rowids, const int n_sampled_rows, MetricInfo<T> split_info[3],
-  int depth) {
-  std::vector<unsigned int> &colselector = this->feature_selector;
-
-  if (depth == 0) {
-    this->init_depth_zero(labels, colselector, rowids, n_sampled_rows,
-                          this->tempmem[0]);
-    T *labelptr = this->tempmem[0]->sampledlabels->data();
-    if (this->split_criterion == CRITERION::MSE) {
-      mse<T, SquareFunctor>(labelptr, n_sampled_rows, this->tempmem[0],
-                            split_info[0]);
-    } else {
-      mse<T, AbsFunctor>(labelptr, n_sampled_rows, this->tempmem[0],
-                         split_info[0]);
-    }
-  }
-
-  // Do not update bin count for the GLOBAL_QUANTILE split algorithm, as all potential split points were precomputed.
-  int current_nbins = ((this->split_algo != SPLIT_ALGO::GLOBAL_QUANTILE) &&
-                       (n_sampled_rows < this->nbins))
-                        ? n_sampled_rows
-                        : this->nbins;
-
-  if (this->split_criterion == CRITERION::MSE) {
-    best_split_all_cols_regressor<T, SquareFunctor>(
-      data, rowids, labels, current_nbins, n_sampled_rows,
-      this->dinfo.NLocalrows, colselector, this->tempmem[0], split_info, ques,
-      gain, this->split_algo, this->max_shared_mem);
-  } else {
-    best_split_all_cols_regressor<T, AbsFunctor>(
-      data, rowids, labels, current_nbins, n_sampled_rows,
-      this->dinfo.NLocalrows, colselector, this->tempmem[0], split_info, ques,
-      gain, this->split_algo, this->max_shared_mem);
-  }
-}
-
-//Class specializations
-template class DecisionTreeBase<float, int>;
-template class DecisionTreeBase<float, float>;
-template class DecisionTreeBase<double, int>;
-template class DecisionTreeBase<double, double>;
-
-template class DecisionTreeClassifier<float>;
-template class DecisionTreeClassifier<double>;
-
-template class DecisionTreeRegressor<float>;
-template class DecisionTreeRegressor<double>;
-
-}  //End namespace DecisionTree
-
-// Stateless API functions
-
-// ----------------------------- Classification ----------------------------------- //
-
-/**
- * @brief Build (i.e., fit, train) Decision Tree classifier for input data.
- * @param[in] handle: cumlHandle
- * @param[in,out] dt_classifier: Pointer to Decision Tree Classifier object. The object holds the trained tree.
- * @param[in] data: train data in float (nrows samples, ncols features) in column major format, excluding labels. Device pointer.
- * @param[in] ncols: number of features (i.e., columns) excluding target feature.
- * @param[in] nrows: number of training data samples of the whole unsampled dataset.
- * @param[in] labels: 1D array of target features (int only). One label per training sample. Device pointer.
-				  Assumption: labels need to be preprocessed to map to ascending numbers from 0;
-				  needed for current gini impl. in decision tree
- * @param[in,out] rowids: This array consists of integers from (0 - n_sampled_rows), the same array is then rearranged when splits are made. This allows, us to contruct trees without rearranging the actual dataset. Device pointer.
- * @param[in] n_sampled_rows: number of training samples, after sampling. If using decsion tree directly over the whole dataset (n_sampled_rows = nrows)
- * @param[in] n_unique_labels: #unique label values. Number of categories of classification.
- * @param[in] tree_params: Decision Tree training hyper parameter struct
- */
-void fit(const ML::cumlHandle &handle,
-         DecisionTree::DecisionTreeClassifier<float> *dt_classifier,
-         float *data, const int ncols, const int nrows, int *labels,
-         unsigned int *rowids, const int n_sampled_rows, int unique_labels,
-         DecisionTree::DecisionTreeParams tree_params) {
-=======
-void decisionTreeClassifierFit(const ML::cumlHandle &handle,
-                               TreeClassifierF *&tree, float *data,
-                               const int ncols, const int nrows, int *labels,
-                               unsigned int *rowids, const int n_sampled_rows,
-                               int unique_labels,
-                               DecisionTree::DecisionTreeParams tree_params) {
-  std::shared_ptr<DecisionTreeClassifier<float>> dt_classifier =
-    std::make_shared<DecisionTreeClassifier<float>>();
->>>>>>> 70440f15
-  dt_classifier->fit(handle, data, ncols, nrows, labels, rowids, n_sampled_rows,
-                     unique_labels, tree, tree_params);
-}
-
-void decisionTreeClassifierFit(const ML::cumlHandle &handle,
-                               TreeClassifierD *&tree, double *data,
-                               const int ncols, const int nrows, int *labels,
-                               unsigned int *rowids, const int n_sampled_rows,
-                               int unique_labels,
-                               DecisionTree::DecisionTreeParams tree_params) {
-  std::shared_ptr<DecisionTreeClassifier<double>> dt_classifier =
-    std::make_shared<DecisionTreeClassifier<double>>();
-  dt_classifier->fit(handle, data, ncols, nrows, labels, rowids, n_sampled_rows,
-                     unique_labels, tree, tree_params);
-}
-/** @} */
-
-/**
- * @defgroup Decision Tree Classifier - Predict function
- * @brief Predict target feature for input data; n-ary classification for
- *   single feature supported. Inference of trees is CPU only for now.
- * @param[in] handle: cumlHandle (currently unused; API placeholder)
- * @param[in] tree: CPU pointer to TreeMetaDataNode.
- * @param[in] rows: test data (n_rows samples, n_cols features) in row major format.
- *    Current impl. expects a CPU pointer. TODO future API change.
- * @param[in] n_rows: number of  data samples.
- * @param[in] n_cols: number of features (excluding target feature).
- * @param[in,out] predictions: n_rows predicted labels. Current impl. expects a
- *    CPU pointer, user allocated. TODO future API change.
- * @param[in] verbose: flag for debugging purposes.
- * @{
- */
-void decisionTreeClassifierPredict(const ML::cumlHandle &handle,
-                                   const TreeClassifierF *tree,
-                                   const float *rows, const int n_rows,
-                                   const int n_cols, int *predictions,
-                                   bool verbose) {
-  std::shared_ptr<DecisionTreeClassifier<float>> dt_classifier =
-    std::make_shared<DecisionTreeClassifier<float>>();
-  dt_classifier->print(tree->root);
-  dt_classifier->predict(handle, tree, rows, n_rows, n_cols, predictions,
-                         verbose);
-}
-
-void decisionTreeClassifierPredict(const ML::cumlHandle &handle,
-                                   const TreeClassifierD *tree,
-                                   const double *rows, const int n_rows,
-                                   const int n_cols, int *predictions,
-                                   bool verbose) {
-  std::shared_ptr<DecisionTreeClassifier<double>> dt_classifier =
-    std::make_shared<DecisionTreeClassifier<double>>();
-  dt_classifier->predict(handle, tree, rows, n_rows, n_cols, predictions,
-                         verbose);
-}
-/** @} */
-
-// ----------------------------- Regression ----------------------------------- //
-
-/**
- * @defgroup Decision Tree Regressor - Fit function
- * @brief Build (i.e., fit, train) Decision Tree regressor for input data.
- * @param[in] handle: cumlHandle
- * @param[in, out] tree: CPU pointer to TreeMetaDataNode. User allocated.
- * @param[in] data: train data (nrows samples, ncols features) in column major format,
- *   excluding labels. Device pointer.
- * @param[in] ncols: number of features (i.e., columns) excluding target feature.
- * @param[in] nrows: number of training data samples of the whole unsampled dataset.
- * @param[in] labels: 1D array of target features (float or double). One label per
- *    training sample. Device pointer.
- * @param[in,out] rowids: array of n_sampled_rows integers in [0, nrows) range.
- *   Device pointer. The same array is then rearranged when splits are made,
- *   allowing us to construct trees without rearranging the actual dataset.
- * @param[in] n_sampled_rows: number of training samples, after sampling. If using decision
- *   tree directly over the whole dataset: n_sampled_rows = nrows
- * @param[in] tree_params: Decision Tree training hyper parameter struct.
- * @{
- */
-void decisionTreeRegressorFit(const ML::cumlHandle &handle,
-                              TreeRegressorF *&tree, float *data,
-                              const int ncols, const int nrows, float *labels,
-                              unsigned int *rowids, const int n_sampled_rows,
-                              DecisionTree::DecisionTreeParams tree_params) {
-  std::shared_ptr<DecisionTreeRegressor<float>> dt_regressor =
-    std::make_shared<DecisionTreeRegressor<float>>();
-  dt_regressor->fit(handle, data, ncols, nrows, labels, rowids, n_sampled_rows,
-                    tree, tree_params);
-}
-
-void decisionTreeRegressorFit(const ML::cumlHandle &handle,
-                              TreeRegressorD *&tree, double *data,
-                              const int ncols, const int nrows, double *labels,
-                              unsigned int *rowids, const int n_sampled_rows,
-                              DecisionTree::DecisionTreeParams tree_params) {
-  std::shared_ptr<DecisionTreeRegressor<double>> dt_regressor =
-    std::make_shared<DecisionTreeRegressor<double>>();
-  dt_regressor->fit(handle, data, ncols, nrows, labels, rowids, n_sampled_rows,
-                    tree, tree_params);
-}
-/** @} */
-
-/**
- * @defgroup Decision Tree Regressor - Predict function
- * @brief Predict target feature for input data; regression for single feature supported.
- *   Inference of trees is CPU only for now.
- * @param[in] handle: cumlHandle (currently unused; API placeholder)
- * @param[in] tree: CPU pointer to TreeMetaDataNode.
- * @param[in] rows: test data (n_rows samples, n_cols features) in row major format.
- *   Current impl. expects a CPU pointer. TODO future API change.
- * @param[in] n_rows: number of  data samples.
- * @param[in] n_cols: number of features (excluding target feature).
- * @param[in,out] predictions: n_rows predicted labels. Current impl. expects a CPU
- *   pointer, user allocated. TODO future API change.
- * @param[in] verbose: flag for debugging purposes.
- * @{
- */
-void decisionTreeRegressorPredict(const ML::cumlHandle &handle,
-                                  const TreeRegressorF *tree, const float *rows,
-                                  const int n_rows, const int n_cols,
-                                  float *predictions, bool verbose) {
-  std::shared_ptr<DecisionTreeRegressor<float>> dt_regressor =
-    std::make_shared<DecisionTreeRegressor<float>>();
-  dt_regressor->predict(handle, tree, rows, n_rows, n_cols, predictions,
-                        verbose);
-}
-
-void decisionTreeRegressorPredict(const ML::cumlHandle &handle,
-                                  const TreeRegressorD *tree,
-                                  const double *rows, const int n_rows,
-                                  const int n_cols, double *predictions,
-                                  bool verbose) {
-  std::shared_ptr<DecisionTreeRegressor<double>> dt_regressor =
-    std::make_shared<DecisionTreeRegressor<double>>();
-  dt_regressor->predict(handle, tree, rows, n_rows, n_cols, predictions,
-                        verbose);
-}
-/** @} */
-
-// Functions' specializations
-template void print_tree_summary<float, int>(const TreeClassifierF *tree);
-template void print_tree_summary<double, int>(const TreeClassifierD *tree);
-template void print_tree_summary<float, float>(const TreeRegressorF *tree);
-template void print_tree_summary<double, double>(const TreeRegressorD *tree);
-
-template void print_tree<float, int>(const TreeClassifierF *tree);
-template void print_tree<double, int>(const TreeClassifierD *tree);
-template void print_tree<float, float>(const TreeRegressorF *tree);
-template void print_tree<double, double>(const TreeRegressorD *tree);
-
-<<<<<<< HEAD
-}  // namespace ML
-=======
 }  // End namespace DecisionTree
 }  //End namespace ML
->>>>>>> 70440f15

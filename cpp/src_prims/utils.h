/*
 * Copyright (c) 2019, NVIDIA CORPORATION.
 *
 * Licensed under the Apache License, Version 2.0 (the "License");
 * you may not use this file except in compliance with the License.
 * You may obtain a copy of the License at
 *
 *     http://www.apache.org/licenses/LICENSE-2.0
 *
 * Unless required by applicable law or agreed to in writing, software
 * distributed under the License is distributed on an "AS IS" BASIS,
 * WITHOUT WARRANTIES OR CONDITIONS OF ANY KIND, either express or implied.
 * See the License for the specific language governing permissions and
 * limitations under the License.
 */

#pragma once

<<<<<<< HEAD
#include <cuml/common/utils.hpp>
=======
#include <cuda_runtime.h>
#include <execinfo.h>
#include <chrono>
#include <cstdio>
>>>>>>> 14ce1597
#include <iostream>

namespace MLCommon {

<<<<<<< HEAD
=======
/** base exception class for the cuML or ml-prims project */
class Exception : public std::exception {
 public:
  /** default ctor */
  Exception() throw() : std::exception(), msg() {}

  /** copy ctor */
  Exception(const Exception& src) throw() : std::exception(), msg(src.what()) {
    collectCallStack();
  }

  /** ctor from an input message */
  Exception(const std::string& _msg) throw() : std::exception(), msg(_msg) {
    collectCallStack();
  }

  /** dtor */
  virtual ~Exception() throw() {}

  /** get the message associated with this exception */
  virtual const char* what() const throw() { return msg.c_str(); }

 private:
  /** message associated with this exception */
  std::string msg;

  /** append call stack info to this exception's message for ease of debug */
  // Courtesy: https://www.gnu.org/software/libc/manual/html_node/Backtraces.html
  void collectCallStack() throw() {
#ifdef __GNUC__
    const int MaxStackDepth = 64;
    void* stack[MaxStackDepth];
    auto depth = backtrace(stack, MaxStackDepth);
    std::ostringstream oss;
    oss << std::endl << "Obtained " << depth << " stack frames" << std::endl;
    char** strings = backtrace_symbols(stack, depth);
    if (strings == nullptr) {
      oss << "But no stack trace could be found!" << std::endl;
      msg += oss.str();
      return;
    }
    ///@todo: support for demangling of C++ symbol names
    for (int i = 0; i < depth; ++i) {
      oss << "#" << i << " in " << strings[i] << std::endl;
    }
    free(strings);
    msg += oss.str();
#endif  // __GNUC__
  }
};

/** macro to throw a runtime error */
#define THROW(fmt, ...)                                                        \
  do {                                                                         \
    std::string msg;                                                           \
    char errMsg[2048];                                                         \
    std::snprintf(errMsg, sizeof(errMsg),                                      \
                  "Exception occured! file=%s line=%d: ", __FILE__, __LINE__); \
    msg += errMsg;                                                             \
    std::snprintf(errMsg, sizeof(errMsg), fmt, ##__VA_ARGS__);                 \
    msg += errMsg;                                                             \
    throw MLCommon::Exception(msg);                                            \
  } while (0)

/** macro to check for a conditional and assert on failure */
#define ASSERT(check, fmt, ...)              \
  do {                                       \
    if (!(check)) THROW(fmt, ##__VA_ARGS__); \
  } while (0)

/** check for cuda runtime API errors and assert accordingly */
#define CUDA_CHECK(call)                                                 \
  do {                                                                   \
    cudaError_t status = call;                                           \
    ASSERT(status == cudaSuccess, "FAIL: call='%s'. Reason:%s\n", #call, \
           cudaGetErrorString(status));                                  \
  } while (0)

/** check for cuda runtime API errors but log error instead of raising
 *  exception.
 *  @todo: This will need to use our common logging infrastructure once
 *  that is in place.
 */
#define CUDA_CHECK_NO_THROW(call)                                              \
  do {                                                                         \
    cudaError_t status = call;                                                 \
    if (status != cudaSuccess) {                                               \
      std::fprintf(stderr,                                                     \
                   "ERROR: CUDA call='%s' at file=%s line=%d failed with %s ", \
                   #call, __FILE__, __LINE__, cudaGetErrorString(status));     \
    }                                                                          \
  } while (0)

>>>>>>> 14ce1597
/** helper method to get max usable shared mem per block parameter */
inline int getSharedMemPerBlock() {
  int devId;
  CUDA_CHECK(cudaGetDevice(&devId));
  int smemPerBlk;
  CUDA_CHECK(cudaDeviceGetAttribute(&smemPerBlk,
                                    cudaDevAttrMaxSharedMemoryPerBlock, devId));
  return smemPerBlk;
}
/** helper method to get multi-processor count parameter */
inline int getMultiProcessorCount() {
  int devId;
  CUDA_CHECK(cudaGetDevice(&devId));
  int mpCount;
  CUDA_CHECK(
    cudaDeviceGetAttribute(&mpCount, cudaDevAttrMultiProcessorCount, devId));
  return mpCount;
}

/**
 * @brief Generic copy method for all kinds of transfers
 * @tparam Type data type
 * @param dst destination pointer
 * @param src source pointer
 * @param len lenth of the src/dst buffers in terms of number of elements
 * @param stream cuda stream
 */
template <typename Type>
void copy(Type* dst, const Type* src, size_t len, cudaStream_t stream) {
  CUDA_CHECK(
    cudaMemcpyAsync(dst, src, len * sizeof(Type), cudaMemcpyDefault, stream));
}

/**
 * @defgroup Copy Copy methods
 * These are here along with the generic 'copy' method in order to improve
 * code readability using explicitly specified function names
 * @{
 */
/** performs a host to device copy */
template <typename Type>
void updateDevice(Type* dPtr, const Type* hPtr, size_t len,
                  cudaStream_t stream) {
  copy(dPtr, hPtr, len, stream);
}

/** performs a device to host copy */
template <typename Type>
void updateHost(Type* hPtr, const Type* dPtr, size_t len, cudaStream_t stream) {
  copy(hPtr, dPtr, len, stream);
}

template <typename Type>
void copyAsync(Type* dPtr1, const Type* dPtr2, size_t len,
               cudaStream_t stream) {
  CUDA_CHECK(cudaMemcpyAsync(dPtr1, dPtr2, len * sizeof(Type),
                             cudaMemcpyDeviceToDevice, stream));
}

inline uint32_t curTimeMillis() {
  auto now = std::chrono::high_resolution_clock::now();
  auto duration = now.time_since_epoch();
  return std::chrono::duration_cast<std::chrono::milliseconds>(duration)
    .count();
}

/** @} */

/** Helper function to calculate need memory for allocate to store dense matrix.
* @param rows number of rows in matrix
* @param columns number of columns in matrix
* @return need number of items to allocate via allocate()
* @sa allocate()
*/
inline size_t allocLengthForMatrix(size_t rows, size_t columns) {
  return rows * columns;
}

/** cuda malloc */
template <typename Type>
void allocate(Type*& ptr, size_t len, bool setZero = false) {
  CUDA_CHECK(cudaMalloc((void**)&ptr, sizeof(Type) * len));
  if (setZero) CUDA_CHECK(cudaMemset(ptr, 0, sizeof(Type) * len));
}

/** Helper function to check alignment of pointer.
* @param ptr the pointer to check
* @param alignment to be checked for
* @return true if address in bytes is a multiple of alignment
*/
template <typename Type>
bool is_aligned(Type* ptr, size_t alignment) {
  return reinterpret_cast<uintptr_t>(ptr) % alignment == 0;
}

/** calculate greatest common divisor of two numbers
* @a integer
* @b integer
* @ return gcd of a and b
*/
template <typename IntType>
IntType gcd(IntType a, IntType b) {
  while (b != 0) {
    IntType tmp = b;
    b = a % b;
    a = tmp;
  }
  return a;
}

/**
 * @defgroup Debug utils for debug device code
 * @{
 */
template <class T, class OutStream>
void myPrintHostVector(const char* variableName, const T* hostMem,
                       size_t componentsCount, OutStream& out) {
  out << variableName << "=[";
  for (size_t i = 0; i < componentsCount; ++i) {
    if (i != 0) out << ",";
    out << hostMem[i];
  }
  out << "];\n";
}

template <class T>
void myPrintHostVector(const char* variableName, const T* hostMem,
                       size_t componentsCount) {
  myPrintHostVector(variableName, hostMem, componentsCount, std::cout);
  std::cout.flush();
}

template <class T, class OutStream>
void myPrintDevVector(const char* variableName, const T* devMem,
                      size_t componentsCount, OutStream& out) {
  T* hostMem = new T[componentsCount];
  CUDA_CHECK(cudaMemcpy(hostMem, devMem, componentsCount * sizeof(T),
                        cudaMemcpyDeviceToHost));
  myPrintHostVector(variableName, hostMem, componentsCount, out);
  delete[] hostMem;
}

template <class T>
void myPrintDevVector(const char* variableName, const T* devMem,
                      size_t componentsCount) {
  myPrintDevVector(variableName, devMem, componentsCount, std::cout);
  std::cout.flush();
}
/** @} */

};  // end namespace MLCommon<|MERGE_RESOLUTION|>--- conflicted
+++ resolved
@@ -16,114 +16,12 @@
 
 #pragma once
 
-<<<<<<< HEAD
 #include <cuml/common/utils.hpp>
-=======
-#include <cuda_runtime.h>
-#include <execinfo.h>
 #include <chrono>
-#include <cstdio>
->>>>>>> 14ce1597
 #include <iostream>
 
 namespace MLCommon {
 
-<<<<<<< HEAD
-=======
-/** base exception class for the cuML or ml-prims project */
-class Exception : public std::exception {
- public:
-  /** default ctor */
-  Exception() throw() : std::exception(), msg() {}
-
-  /** copy ctor */
-  Exception(const Exception& src) throw() : std::exception(), msg(src.what()) {
-    collectCallStack();
-  }
-
-  /** ctor from an input message */
-  Exception(const std::string& _msg) throw() : std::exception(), msg(_msg) {
-    collectCallStack();
-  }
-
-  /** dtor */
-  virtual ~Exception() throw() {}
-
-  /** get the message associated with this exception */
-  virtual const char* what() const throw() { return msg.c_str(); }
-
- private:
-  /** message associated with this exception */
-  std::string msg;
-
-  /** append call stack info to this exception's message for ease of debug */
-  // Courtesy: https://www.gnu.org/software/libc/manual/html_node/Backtraces.html
-  void collectCallStack() throw() {
-#ifdef __GNUC__
-    const int MaxStackDepth = 64;
-    void* stack[MaxStackDepth];
-    auto depth = backtrace(stack, MaxStackDepth);
-    std::ostringstream oss;
-    oss << std::endl << "Obtained " << depth << " stack frames" << std::endl;
-    char** strings = backtrace_symbols(stack, depth);
-    if (strings == nullptr) {
-      oss << "But no stack trace could be found!" << std::endl;
-      msg += oss.str();
-      return;
-    }
-    ///@todo: support for demangling of C++ symbol names
-    for (int i = 0; i < depth; ++i) {
-      oss << "#" << i << " in " << strings[i] << std::endl;
-    }
-    free(strings);
-    msg += oss.str();
-#endif  // __GNUC__
-  }
-};
-
-/** macro to throw a runtime error */
-#define THROW(fmt, ...)                                                        \
-  do {                                                                         \
-    std::string msg;                                                           \
-    char errMsg[2048];                                                         \
-    std::snprintf(errMsg, sizeof(errMsg),                                      \
-                  "Exception occured! file=%s line=%d: ", __FILE__, __LINE__); \
-    msg += errMsg;                                                             \
-    std::snprintf(errMsg, sizeof(errMsg), fmt, ##__VA_ARGS__);                 \
-    msg += errMsg;                                                             \
-    throw MLCommon::Exception(msg);                                            \
-  } while (0)
-
-/** macro to check for a conditional and assert on failure */
-#define ASSERT(check, fmt, ...)              \
-  do {                                       \
-    if (!(check)) THROW(fmt, ##__VA_ARGS__); \
-  } while (0)
-
-/** check for cuda runtime API errors and assert accordingly */
-#define CUDA_CHECK(call)                                                 \
-  do {                                                                   \
-    cudaError_t status = call;                                           \
-    ASSERT(status == cudaSuccess, "FAIL: call='%s'. Reason:%s\n", #call, \
-           cudaGetErrorString(status));                                  \
-  } while (0)
-
-/** check for cuda runtime API errors but log error instead of raising
- *  exception.
- *  @todo: This will need to use our common logging infrastructure once
- *  that is in place.
- */
-#define CUDA_CHECK_NO_THROW(call)                                              \
-  do {                                                                         \
-    cudaError_t status = call;                                                 \
-    if (status != cudaSuccess) {                                               \
-      std::fprintf(stderr,                                                     \
-                   "ERROR: CUDA call='%s' at file=%s line=%d failed with %s ", \
-                   #call, __FILE__, __LINE__, cudaGetErrorString(status));     \
-    }                                                                          \
-  } while (0)
-
->>>>>>> 14ce1597
 /** helper method to get max usable shared mem per block parameter */
 inline int getSharedMemPerBlock() {
   int devId;

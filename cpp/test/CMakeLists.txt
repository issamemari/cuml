--- conflicted
+++ resolved
@@ -126,10 +126,6 @@
       prims/add.cu
       prims/add_sub_dev_scalar.cu
       prims/adjustedRandIndex.cu
-<<<<<<< HEAD
-      prims/array.cu
-=======
->>>>>>> bc8e1475
       prims/binary_op.cu
       prims/ternary_op.cu
       prims/coalesced_reduction.cu

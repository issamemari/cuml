--- conflicted
+++ resolved
@@ -37,12 +37,11 @@
 
 - Ridge Regression.
 
-<<<<<<< HEAD
 - Kalman Filter.
-=======
+
 Upcoming algorithms:
 
-- Kalman Filter,
+- More Kalman Filter versions, 
 
 - Lasso,
 
@@ -52,7 +51,6 @@
 
 - UMAP
 
->>>>>>> c3ddd3eb
 
 More ML algorithms in cuML and more ML primitives in ml-prims are being added currently. Example notebooks are provided in the python folder to test the functionality and performance. Goals for future versions include more algorithms and multi-gpu versions of the algorithms and primitives.
 

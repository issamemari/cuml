--- conflicted
+++ resolved
@@ -673,7 +673,6 @@
         assert delta_mem == 0
 
 
-<<<<<<< HEAD
 @pytest.mark.parametrize('max_features', [1.0, 'auto', 'log2', 'sqrt'])
 @pytest.mark.parametrize('max_depth', [10, 13, 16])
 @pytest.mark.parametrize('n_estimators', [10, 20, 100])
@@ -756,7 +755,8 @@
     params = cuml_model.get_params()
     assert params['n_estimators'] == n_estimators
     assert params['n_bins'] == n_bins
-=======
+
+
 @pytest.mark.parametrize('nrows', [unit_param(500),
                          stress_param(500000)])
 @pytest.mark.parametrize('column_info', [unit_param([20, 10]),
@@ -807,5 +807,4 @@
         sk_mse = mean_squared_error(y_proba, sk_preds_proba)
         # Max difference of 0.0061 is seen between the mse values of
         # predict proba function of fil and sklearn
-        assert fil_mse <= (sk_mse + 0.0061)
->>>>>>> 46ff9e22
+        assert fil_mse <= (sk_mse + 0.0061)
#
# Copyright (c) 2019-2020, NVIDIA CORPORATION.
#
# Licensed under the Apache License, Version 2.0 (the "License");
# you may not use this file except in compliance with the License.
# You may obtain a copy of the License at
#
#     http://www.apache.org/licenses/LICENSE-2.0
#
# Unless required by applicable law or agreed to in writing, software
# distributed under the License is distributed on an "AS IS" BASIS,
# WITHOUT WARRANTIES OR CONDITIONS OF ANY KIND, either express or implied.
# See the License for the specific language governing permissions and
# limitations under the License.
#

<<<<<<< HEAD
=======
import dask
import math
>>>>>>> 0a2756ec
import random

from cuml.dask.common import raise_exception_from_futures
from cuml.ensemble import RandomForestClassifier as cuRFC
from cuml.dask.common.input_utils import DistributedDataHandler
from dask.distributed import default_client, wait
from cuml.dask.common.base import DelayedPredictionMixin, \
    DelayedPredictionProbaMixin
from cuml.dask.ensemble.randomforestcommon import \
    BaseRandomForestModel

<<<<<<< HEAD
=======
from uuid import uuid1
>>>>>>> 0a2756ec

class RandomForestClassifier(BaseRandomForestModel, DelayedPredictionMixin,
                             DelayedPredictionProbaMixin):

    """
    Experimental API implementing a multi-GPU Random Forest classifier
    model which fits multiple decision tree classifiers in an
    ensemble. This uses Dask to partition data over multiple GPUs
    (possibly on different nodes).

    Currently, this API makes the following assumptions:
    * The set of Dask workers used between instantiation, fit,
    and predict are all consistent
    * Training data comes in the form of cuDF dataframes,
    distributed so that each worker has at least one partition.

    Future versions of the API will support more flexible data
    distribution and additional input types.

    The distributed algorithm uses an embarrassingly-parallel
    approach. For a forest with N trees being built on w workers, each
    worker simply builds N/w trees on the data it has available
    locally. In many cases, partitioning the data so that each worker
    builds trees on a subset of the total dataset works well, but
    it generally requires the data to be well-shuffled in advance.
    Alternatively, callers can replicate all of the data across
    workers so that rf.fit receives w partitions, each containing the
    same data. This would produce results approximately identical to
    single-GPU fitting.

    Please check the single-GPU implementation of Random Forest
    classifier for more information about the underlying algorithm.

    Parameters
    -----------
    n_estimators : int (default = 10)
                   total number of trees in the forest (not per-worker)
    handle : cuml.Handle
        If it is None, a new one is created just for this class.
    split_criterion : The criterion used to split nodes.
        0 for GINI, 1 for ENTROPY, 4 for CRITERION_END.
        2 and 3 not valid for classification
        (default = 0)
    split_algo : 0 for HIST and 1 for GLOBAL_QUANTILE
        (default = 1)
        the algorithm to determine how nodes are split in the tree.
    split_criterion : The criterion used to split nodes.
        0 for GINI, 1 for ENTROPY, 4 for CRITERION_END.
        2 and 3 not valid for classification
        (default = 0)
    bootstrap : boolean (default = True)
        Control bootstrapping.
        If set, each tree in the forest is built
        on a bootstrapped sample with replacement.
        If false, sampling without replacement is done.
    bootstrap_features : boolean (default = False)
        Control bootstrapping for features.
        If features are drawn with or without replacement
    rows_sample : float (default = 1.0)
        Ratio of dataset rows used while fitting each tree.
    max_depth : int (default = -1)
        Maximum tree depth. Unlimited (i.e, until leaves are pure), if -1.
    max_leaves : int (default = -1)
        Maximum leaf nodes per tree. Soft constraint. Unlimited, if -1.
    max_features : float (default = 'auto')
        Ratio of number of features (columns) to consider
        per node split.
    n_bins : int (default = 8)
        Number of bins used by the split algorithm.
    min_rows_per_node : int (default = 2)
        The minimum number of samples (rows) needed to split a node.
    quantile_per_tree : boolean (default = False)
        Whether quantile is computed for individual RF trees.
        Only relevant for GLOBAL_QUANTILE split_algo.
    n_streams : int (default = 4 )
        Number of parallel streams used for forest building
    workers : optional, list of strings
        Dask addresses of workers to use for computation.
        If None, all available Dask workers will be used.

    Examples
    ---------
    For usage examples, please see the RAPIDS notebooks repository:
    https://github.com/rapidsai/notebooks/blob/branch-0.12/cuml/random_forest_mnmg_demo.ipynb
    """

    def __init__(
        self,
        n_estimators=10,
        max_depth=-1,
        max_features="auto",
        n_bins=8,
        split_algo=1,
        split_criterion=0,
        min_rows_per_node=2,
        bootstrap=True,
        bootstrap_features=False,
        type_model="classifier",
        verbose=False,
        rows_sample=1.0,
        max_leaves=-1,
        n_streams=4,
        quantile_per_tree=False,
        dtype=None,
        criterion=None,
        min_samples_leaf=None,
        min_weight_fraction_leaf=None,
        max_leaf_nodes=None,
        min_impurity_decrease=None,
        min_impurity_split=None,
        oob_score=None,
        n_jobs=None,
        random_state=None,
        warm_start=None,
        class_weight=None,
        workers=None,
        client=None
    ):

        unsupported_sklearn_params = {
            "criterion": criterion,
            "min_samples_leaf": min_samples_leaf,
            "min_weight_fraction_leaf": min_weight_fraction_leaf,
            "max_leaf_nodes": max_leaf_nodes,
            "min_impurity_decrease": min_impurity_decrease,
            "min_impurity_split": min_impurity_split,
            "oob_score": oob_score,
            "n_jobs": n_jobs,
            "random_state": random_state,
            "warm_start": warm_start,
            "class_weight": class_weight,
        }

        for key, vals in unsupported_sklearn_params.items():
            if vals is not None:
                raise TypeError(
                    "The Scikit-learn variable",
                    key,
                    " is not supported in cuML,"
                    " please read the cuML documentation for"
                    " more information",
                )

        self.n_estimators = n_estimators
        self.n_estimators_per_worker = list()
        self.num_classes = 2

        self.client = default_client() if client is None else client
        if workers is None:
            workers = self.client.has_what().keys()  # Default to all workers
        self.workers = workers
        self._create_the_model(
            model_func=RandomForestClassifier._func_build_rf,
            max_depth=max_depth,
            n_streams=n_streams,
            max_features=max_features,
            n_bins=n_bins,
            split_algo=split_algo,
            split_criterion=split_criterion,
            min_rows_per_node=min_rows_per_node,
            bootstrap=bootstrap,
            bootstrap_features=bootstrap_features,
            type_model=type_model,
            verbose=verbose,
            rows_sample=rows_sample,
            max_leaves=max_leaves,
            quantile_per_tree=quantile_per_tree,
            dtype=dtype)

    @staticmethod
    def _func_build_rf(
        n_estimators,
        seed,
        **kwargs
    ):
        return cuRFC(
            n_estimators=n_estimators,
            seed=seed,
            **kwargs
        )

    @staticmethod
<<<<<<< HEAD
    def _predict_model_on_cpu(model, X, convert_dtype, r):
=======
    def _get_protobuf_bytes(model):
        return model._get_protobuf_bytes()

    @staticmethod
    def _predict_cpu(model, X, convert_dtype, r):
>>>>>>> 0a2756ec
        return model._predict_get_all(X, convert_dtype)

    def print_summary(self):
        """
        Print the summary of the forest used to train and test the model.
        """
<<<<<<< HEAD
        return self._print_summary()
=======
        futures = list()
        workers = self.workers

        for n, w in enumerate(workers):
            futures.append(
                self.client.submit(
                    RandomForestClassifier._print_summary,
                    self.rfs[w],
                    workers=[w],
                )
            )

        wait(futures)
        raise_exception_from_futures(futures)
        return self

    def _concat_treelite_models(self):
        """
        Convert the cuML Random Forest model present in different workers to
        the treelite format and then concatenate the different treelite models
        to create a single model. The concatenated model is then converted to
        bytes format.
        """
        model_protobuf_futures = list()
        for w in self.workers:
            model_protobuf_futures.append(
                dask.delayed(RandomForestClassifier._get_protobuf_bytes)
                (self.rfs[w]))
        mod_bytes = self.client.compute(model_protobuf_futures, sync=True)
        last_worker = w
        all_tl_mod_handles = []
        model = self.rfs[last_worker].result()
        for n in range(len(self.workers)):
            all_tl_mod_handles.append(model._tl_model_handles(mod_bytes[n]))

        model._concatenate_treelite_handle(
            treelite_handle=all_tl_mod_handles)

        self.local_model = model
>>>>>>> 0a2756ec

    def fit(self, X, y, convert_dtype=False):
        """
        Fit the input data with a Random Forest classifier

        IMPORTANT: X is expected to be partitioned with at least one partition
        on each Dask worker being used by the forest (self.workers).

        If a worker has multiple data partitions, they will be concatenated
        before fitting, which will lead to additional memory usage. To minimize
        memory consumption, ensure that each worker has exactly one partition.

        When persisting data, you can use
        cuml.dask.common.utils.persist_across_workers to simplify this::

            X_dask_cudf = dask_cudf.from_cudf(X_cudf, npartitions=n_workers)
            y_dask_cudf = dask_cudf.from_cudf(y_cudf, npartitions=n_workers)
            X_dask_cudf, y_dask_cudf = persist_across_workers(dask_client,
                                                              [X_dask_cudf,
                                                               y_dask_cudf])

        (this is equivalent to calling `persist` with the data and workers)::
            X_dask_cudf, y_dask_cudf = dask_client.persist([X_dask_cudf,
                                                            y_dask_cudf],
                                                           workers={
                                                           X_dask_cudf=workers,
                                                           y_dask_cudf=workers
                                                           })

        Parameters
        ----------
        X : Dask cuDF dataframe  or CuPy backed Dask Array (n_rows, n_features)
            Distributed dense matrix (floats or doubles) of shape
            (n_samples, n_features).
        y : Dask cuDF dataframe  or CuPy backed Dask Array (n_rows, 1)
            Labels of training examples.
            **y must be partitioned the same way as X**
        convert_dtype : bool, optional (default = False)
            When set to True, the fit method will, when necessary, convert
            y to be the same data type as X if they differ. This
            will increase memory used for the method.

        """
        self.num_classes = len(y.unique())
        self._fit(model=self.rfs,
                  dataset=(X, y),
                  convert_dtype=convert_dtype)
        return self

    def predict(self, X, output_class=True, algo='auto', threshold=0.5,
                convert_dtype=True, predict_model="GPU",
                fil_sparse_format='auto', delayed=True):
        """
        Predicts the labels for X.

        Parameters
        ----------
        X : Dask cuDF dataframe  or CuPy backed Dask Array (n_rows, n_features)
            Distributed dense matrix (floats or doubles) of shape
            (n_samples, n_features).
        output_class : boolean (default = True)
            This is optional and required only while performing the
            predict operation on the GPU.
            If true, return a 1 or 0 depending on whether the raw
            prediction exceeds the threshold. If False, just return
            the raw prediction.
        algo : string (default = 'auto')
            This is optional and required only while performing the
            predict operation on the GPU.
            'naive' - simple inference using shared memory
            'tree_reorg' - similar to naive but trees rearranged to be more
            coalescing-friendly
            'batch_tree_reorg' - similar to tree_reorg but predicting
            multiple rows per thread block
            `algo` - choose the algorithm automatically. Currently
            'batch_tree_reorg' is used for dense storage
            and 'naive' for sparse storage
        threshold : float (default = 0.5)
            Threshold used for classification. Optional and required only
            while performing the predict operation on the GPU, that is for,
            predict_model='GPU'.
            It is applied if output_class == True, else it is ignored
        convert_dtype : bool, optional (default = True)
            When set to True, the predict method will, when necessary, convert
            the input to the data type which was used to train the model. This
            will increase memory used for the method.
        predict_model : String (default = 'GPU')
            'GPU' to predict using the GPU, 'CPU' otherwise. The GPU can only
            be used if the model was trained on float32 data and `X` is float32
            or convert_dtype is set to True.
        fil_sparse_format : boolean or string (default = auto)
            This variable is used to choose the type of forest that will be
            created in the Forest Inference Library. It is not required
            while using predict_model='CPU'.
            'auto' - choose the storage type automatically
            (currently True is chosen by auto)
            False - create a dense forest
            True - create a sparse forest, requires algo='naive'
            or algo='auto'
        delayed : bool (default = True)
            Whether to do a lazy prediction (and return Delayed objects) or an
            eagerly executed one.  It is not required  while using
            predict_model='CPU'.

        Returns
        ----------
        y : Dask cuDF dataframe or CuPy backed Dask Array (n_rows, 1)
        """
        if self.num_classes > 2 or predict_model == "CPU":
            preds = self.predict_model_on_cpu(X,
                                              convert_dtype=convert_dtype)

        else:
            preds = \
                self.predict_using_fil(X, output_class=output_class,
                                       algo=algo,
                                       threshold=threshold,
                                       num_classes=self.num_classes,
                                       convert_dtype=convert_dtype,
                                       predict_model="GPU",
                                       fil_sparse_format=fil_sparse_format,
                                       delayed=delayed)

        return preds

    def predict_using_fil(self, X, delayed, **kwargs):
        self.local_model = self._concat_treelite_models()
        return self._predict_using_fil(X=X,
                                       delayed=delayed,
                                       **kwargs)
    """
    TODO : Update function names used for CPU predict.
        Cuml issue #1854 has been created to track this.
    """
    def predict_model_on_cpu(self, X, convert_dtype=True):
        """
        Predicts the labels for X.

        Parameters
        ----------
        X : Dask cuDF dataframe  or CuPy backed Dask Array (n_rows, n_features)
            Distributed dense matrix (floats or doubles) of shape
            (n_samples, n_features).
        convert_dtype : bool, optional (default = True)
            When set to True, the predict method will, when necessary, convert
            the input to the data type which was used to train the model. This
            will increase memory used for the method.
        Returns
        ----------
        y : Dask cuDF dataframe or CuPy backed Dask Array (n_rows, 1)
        """
        c = default_client()
        workers = self.workers

        X_Scattered = c.scatter(X)
        futures = list()
        for n, w in enumerate(workers):
            futures.append(
                c.submit(
                    RandomForestClassifier._predict_model_on_cpu,
                    self.rfs[w],
                    X_Scattered,
                    convert_dtype,
                    random.random(),
                    workers=[w],
                )
            )

        wait(futures)
        raise_exception_from_futures(futures)

        indexes = list()
        rslts = list()
        for d in range(len(futures)):
            rslts.append(futures[d].result())
            indexes.append(0)

        pred = list()

        for i in range(len(X)):
            classes = dict()
            max_class = -1
            max_val = 0

            for d in range(len(rslts)):
                for j in range(self.n_estimators_per_worker[d]):
                    sub_ind = indexes[d] + j
                    cls = rslts[d][sub_ind]
                    if cls not in classes.keys():
                        classes[cls] = 1
                    else:
                        classes[cls] = classes[cls] + 1

                    if classes[cls] > max_val:
                        max_val = classes[cls]
                        max_class = cls

                indexes[d] = indexes[d] + self.n_estimators_per_worker[d]

            pred.append(max_class)
        return pred

    def predict_proba(self, X,
                      delayed=True, **kwargs):
        """
        Predicts the probability of each class for X.

        Parameters
        ----------
        X : Dask cuDF dataframe  or CuPy backed Dask Array (n_rows, n_features)
            Distributed dense matrix (floats or doubles) of shape
            (n_samples, n_features).
        predict_model : String (default = 'GPU')
            'GPU' to predict using the GPU, 'CPU' otherwise. The 'GPU' can only
            be used if the model was trained on float32 data and `X` is float32
            or convert_dtype is set to True. Also the 'GPU' should only be
            used for binary classification problems.
        output_class : boolean (default = True)
            This is optional and required only while performing the
            predict operation on the GPU.
            If true, return a 1 or 0 depending on whether the raw
            prediction exceeds the threshold. If False, just return
            the raw prediction.
        algo : string (default = 'auto')
            This is optional and required only while performing the
            predict operation on the GPU.
            'naive' - simple inference using shared memory
            'tree_reorg' - similar to naive but trees rearranged to be more
            coalescing-friendly
            'batch_tree_reorg' - similar to tree_reorg but predicting
            multiple rows per thread block
            `auto` - choose the algorithm automatically. Currently
            'batch_tree_reorg' is used for dense storage
            and 'naive' for sparse storage
        threshold : float (default = 0.5)
            Threshold used for classification. Optional and required only
            while performing the predict operation on the GPU.
            It is applied if output_class == True, else it is ignored
        num_classes : int (default = 2)
            number of different classes present in the dataset
        convert_dtype : bool, optional (default = True)
            When set to True, the predict method will, when necessary, convert
            the input to the data type which was used to train the model. This
            will increase memory used for the method.
        fil_sparse_format : boolean or string (default = auto)
            This variable is used to choose the type of forest that will be
            created in the Forest Inference Library. It is not required
            while using predict_model='CPU'.
            'auto' - choose the storage type automatically
            (currently True is chosen by auto)
            False - create a dense forest
            True - create a sparse forest, requires algo='naive'
            or algo='auto'

        Returns
        ----------
        y : NumPy
           Dask cuDF dataframe or CuPy backed Dask Array (n_rows, n_classes)
        """
        self.local_model = self._concat_treelite_models()
        data = DistributedDataHandler.create(X, client=self.client)
        self.datatype = data.datatype
        return self._predict_proba(X, delayed, **kwargs)

    def get_params(self, deep=True):
        """
        Returns the value of all parameters
        required to configure this estimator as a dictionary.

        Parameters
        -----------
        deep : boolean (default = True)
        """
        return self._get_params(deep)

    def set_params(self, worker_numb=None, **params):
        """
        Sets the value of parameters required to
        configure this estimator, it functions similar to
        the sklearn set_params.

        Parameters
        -----------
        params : dict of new params.
        worker_numb : list (default = None)
            If worker_numb is `None`, then the parameters will be set for all
            the workers. If it is not `None` then a list of worker numbers
            for whom the model parameter values have to be set should be
            passed.
            ex. worker_numb = [0], will only update the parameters for
            the model present in the first worker.
            The values passed into the list should not be greater than the
            number of workers in the cluster. The values passed in the list
            should range from : 0 to len(workers present in the client) - 1.
        """
        return self._set_params(**params,
                                worker_numb=worker_numb)<|MERGE_RESOLUTION|>--- conflicted
+++ resolved
@@ -14,11 +14,6 @@
 # limitations under the License.
 #
 
-<<<<<<< HEAD
-=======
-import dask
-import math
->>>>>>> 0a2756ec
 import random
 
 from cuml.dask.common import raise_exception_from_futures
@@ -29,11 +24,6 @@
     DelayedPredictionProbaMixin
 from cuml.dask.ensemble.randomforestcommon import \
     BaseRandomForestModel
-
-<<<<<<< HEAD
-=======
-from uuid import uuid1
->>>>>>> 0a2756ec
 
 class RandomForestClassifier(BaseRandomForestModel, DelayedPredictionMixin,
                              DelayedPredictionProbaMixin):
@@ -216,64 +206,14 @@
         )
 
     @staticmethod
-<<<<<<< HEAD
-    def _predict_model_on_cpu(model, X, convert_dtype, r):
-=======
-    def _get_protobuf_bytes(model):
-        return model._get_protobuf_bytes()
-
-    @staticmethod
-    def _predict_cpu(model, X, convert_dtype, r):
->>>>>>> 0a2756ec
+    def _predict_model_on_cpu(model, X, convert_dtype):
         return model._predict_get_all(X, convert_dtype)
 
     def print_summary(self):
         """
         Print the summary of the forest used to train and test the model.
         """
-<<<<<<< HEAD
         return self._print_summary()
-=======
-        futures = list()
-        workers = self.workers
-
-        for n, w in enumerate(workers):
-            futures.append(
-                self.client.submit(
-                    RandomForestClassifier._print_summary,
-                    self.rfs[w],
-                    workers=[w],
-                )
-            )
-
-        wait(futures)
-        raise_exception_from_futures(futures)
-        return self
-
-    def _concat_treelite_models(self):
-        """
-        Convert the cuML Random Forest model present in different workers to
-        the treelite format and then concatenate the different treelite models
-        to create a single model. The concatenated model is then converted to
-        bytes format.
-        """
-        model_protobuf_futures = list()
-        for w in self.workers:
-            model_protobuf_futures.append(
-                dask.delayed(RandomForestClassifier._get_protobuf_bytes)
-                (self.rfs[w]))
-        mod_bytes = self.client.compute(model_protobuf_futures, sync=True)
-        last_worker = w
-        all_tl_mod_handles = []
-        model = self.rfs[last_worker].result()
-        for n in range(len(self.workers)):
-            all_tl_mod_handles.append(model._tl_model_handles(mod_bytes[n]))
-
-        model._concatenate_treelite_handle(
-            treelite_handle=all_tl_mod_handles)
-
-        self.local_model = model
->>>>>>> 0a2756ec
 
     def fit(self, X, y, convert_dtype=False):
         """

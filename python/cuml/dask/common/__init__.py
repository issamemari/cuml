#
# Copyright (c) 2019, NVIDIA CORPORATION.
#
# Licensed under the Apache License, Version 2.0 (the "License");
# you may not use this file except in compliance with the License.
# You may obtain a copy of the License at
#
#     http://www.apache.org/licenses/LICENSE-2.0
#
# Unless required by applicable law or agreed to in writing, software
# distributed under the License is distributed on an "AS IS" BASIS,
# WITHOUT WARRANTIES OR CONDITIONS OF ANY KIND, either express or implied.
# See the License for the specific language governing permissions and
# limitations under the License.
#

from cuml.dask.common.comms import CommsContext, worker_state, default_comms

from cuml.dask.common.comms_utils import inject_comms_on_handle, \
    perform_test_comms_allreduce, perform_test_comms_send_recv, \
    perform_test_comms_recv_any_rank, \
    inject_comms_on_handle_coll_only, is_ucx_enabled

<<<<<<< HEAD
from cuml.dask.common.dask_df_utils import get_meta, to_dask_cudf, to_dask_df, \
    extract_ddf_partitions, sparse_df_to_cp, cp_to_sparse_df
=======
from cuml.dask.common.dask_df_utils import *
from cuml.dask.common.part_utils import *
>>>>>>> dced2022

from cuml.dask.common.utils import raise_exception_from_futures, \
    raise_mg_import_exception<|MERGE_RESOLUTION|>--- conflicted
+++ resolved
@@ -21,13 +21,14 @@
     perform_test_comms_recv_any_rank, \
     inject_comms_on_handle_coll_only, is_ucx_enabled
 
-<<<<<<< HEAD
-from cuml.dask.common.dask_df_utils import get_meta, to_dask_cudf, to_dask_df, \
-    extract_ddf_partitions, sparse_df_to_cp, cp_to_sparse_df
-=======
-from cuml.dask.common.dask_df_utils import *
+from cuml.dask.common.dask_df_utils import get_meta  # NOQA
+from cuml.dask.common.dask_df_utils import to_dask_cudf  # NOQA
+from cuml.dask.common.dask_df_utils import to_dask_df  # NOQA
+from cuml.dask.common.dask_df_utils import extract_ddf_partitions  # NOQA
+from cuml.dask.common.dask_df_utils import sparse_df_to_cp  # NOQA
+from cuml.dask.common.dask_df_utils import cp_to_sparse_df  # NOQA
+
 from cuml.dask.common.part_utils import *
->>>>>>> dced2022
 
-from cuml.dask.common.utils import raise_exception_from_futures, \
-    raise_mg_import_exception+from cuml.dask.common.utils import raise_exception_from_futures  # NOQA
+from cuml.dask.common.utils import raise_mg_import_exception  # NOQA
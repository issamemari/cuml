#
# Copyright (c) 2019, NVIDIA CORPORATION.
#
# Licensed under the Apache License, Version 2.0 (the "License");
# you may not use this file except in compliance with the License.
# You may obtain a copy of the License at
#
#     http://www.apache.org/licenses/LICENSE-2.0
#
# Unless required by applicable law or agreed to in writing, software
# distributed under the License is distributed on an "AS IS" BASIS,
# WITHOUT WARRANTIES OR CONDITIONS OF ANY KIND, either express or implied.
# See the License for the specific language governing permissions and
# limitations under the License.
#

# cython: profile=False
# distutils: language = c++
# cython: embedsignature = True
# cython: language_level = 3

import ctypes
import math
import numpy as np
import warnings

from numba import cuda

from libcpp cimport bool
from libc.stdint cimport uintptr_t
from libc.stdlib cimport calloc, malloc, free

from cuml.common.base import Base
from cuml.common.handle cimport cumlHandle
from cuml.utils import get_cudf_column_ptr, get_dev_array_ptr, \
    input_to_dev_array, zeros
cimport cuml.common.handle
cimport cuml.common.cuda

cdef extern from "randomforest/randomforest.hpp" namespace "ML":
    cdef enum CRITERION:
        GINI,
        ENTROPY,
        MSE,
        MAE,
        CRITERION_END

cdef extern from "decisiontree/decisiontree.hpp" namespace "ML::DecisionTree":
    cdef struct DecisionTreeParams:
        int max_depth
        int max_leaves
        float max_features
        int n_bins
        int split_algo
        int min_rows_per_node
        bool bootstrap_features
        bool quantile_per_tree
        CRITERION split_criterion

cdef extern from "randomforest/randomforest.hpp" namespace "ML":

    cdef enum RF_type:
        CLASSIFICATION,
        REGRESSION

    cdef struct RF_metrics:
        RF_type rf_type
        float accuracy
        double mean_abs_error
        double mean_squared_error
        double median_abs_error

    cdef struct RF_params:
        int n_trees
        bool bootstrap
        float rows_sample
        pass

    cdef cppclass RandomForestMetaData[T, L]:
        void* trees
        RF_params rf_params

    cdef void fit(cumlHandle & handle,
                  RandomForestMetaData[float, int]*,
                  float*,
                  int,
                  int,
                  int*,
                  int,
                  RF_params) except +

    cdef void fit(cumlHandle & handle,
                  RandomForestMetaData[double, int]*,
                  double*,
                  int,
                  int,
                  int*,
                  int,
                  RF_params) except +

    cdef void predict(cumlHandle& handle,
                      RandomForestMetaData[float, int] *,
                      float*,
                      int,
                      int,
                      int*,
                      bool) except +

    cdef void predict(cumlHandle& handle,
                      RandomForestMetaData[double, int]*,
                      double*,
                      int,
                      int,
                      int*,
                      bool) except +

    cdef void predictGetAll(cumlHandle& handle,
                            RandomForestMetaData[float, int] *,
                            float*,
                            int,
                            int,
                            int*,
                            bool) except +

    cdef void predictGetAll(cumlHandle& handle,
                            RandomForestMetaData[double, int]*,
                            double*,
                            int,
                            int,
                            int*,
                            bool) except +

    cdef RF_metrics score(cumlHandle& handle,
                          RandomForestMetaData[float, int]*,
                          float*,
                          int*,
                          int,
                          int,
                          int*,
                          bool) except +

    cdef RF_metrics score(cumlHandle& handle,
                          RandomForestMetaData[double, int]*,
                          double*,
                          int*,
                          int,
                          int,
                          int*,
                          bool) except +

    cdef void print_rf_summary(RandomForestMetaData[float, int]*) except +
    cdef void print_rf_summary(RandomForestMetaData[double, int]*) except +

    cdef void print_rf_detailed(RandomForestMetaData[float, int]*) except +
    cdef void print_rf_detailed(RandomForestMetaData[double, int]*) except +

    cdef RF_params set_rf_class_obj(int,
                                    int,
                                    float,
                                    int,
                                    int,
                                    int,
                                    bool,
                                    bool,
                                    int,
                                    float, CRITERION,
                                    bool,
                                    int) except +


class RandomForestClassifier(Base):
    """
    Implements a Random Forest classifier model which fits multiple decision
    tree classifiers in an ensemble.

    Note that the underlying algorithm for tree node splits differs from that
    used in scikit-learn. By default, the cuML Random Forest uses a
    histogram-based algorithms to determine splits, rather than an exact
    count. You can tune the size of the histograms with the n_bins parameter.

    **Known Limitations**: This is an initial preview release of the cuML
    Random Forest code. It contains a number of known
    limitations:

       * Inference/prediction takes place on the CPU. A GPU-based inference
         solution is planned for a near-future release release.

       * Instances of RandomForestClassifier cannot be pickled currently.

    The code is under heavy development, so users who need these features may
    wish to pull from nightly builds of cuML. (See https://rapids.ai/start.html
    for instructions to download nightly packages via conda.)

    Examples
    ---------
    .. code-block:: python

            import numpy as np
            from cuml.ensemble import RandomForestClassifier as cuRFC

            X = np.random.normal(size=(10,4)).astype(np.float32)
            y = np.asarray([0,1]*5, dtype=np.int32)

            cuml_model = cuRFC(max_features=1.0,
                               n_bins=8,
                               n_estimators=40)
            cuml_model.fit(X,y)
            cuml_predict = cuml_model.predict(X)

            print("Predicted labels : ", cuml_predict)

    Output:

    .. code-block:: none

            Predicted labels :  [0 1 0 1 0 1 0 1 0 1]

    Parameters
    -----------
    n_estimators : int (default = 10)
                   number of trees in the forest.
    handle : cuml.Handle
             If it is None, a new one is created just for this class.
    split_criterion: The criterion used to split nodes.
                     0 for GINI, 1 for ENTROPY, 4 for CRITERION_END.
                     2 and 3 not valid for classification
                     (default = 0)
    split_algo : 0 for HIST and 1 for GLOBAL_QUANTILE
                 (default = 1)
                 the algorithm to determine how nodes are split in the tree.
    bootstrap : boolean (default = True)
                Control bootstrapping.
                If set, each tree in the forest is built
                on a bootstrapped sample with replacement.
                If false, sampling without replacement is done.
    bootstrap_features : boolean (default = False)
                         Control bootstrapping for features.
                         If features are drawn with or without replacement
    rows_sample : float (default = 1.0)
                  Ratio of dataset rows used while fitting each tree.
    max_depth : int (default = 16)
                Maximum tree depth. Unlimited (i.e, until leaves are pure),
                if -1. Unlimited depth is not supported with split_algo=1.
                *Note that this default differs from scikit-learn's
                random forest, which defaults to unlimited depth.*
    max_leaves : int (default = -1)
                 Maximum leaf nodes per tree. Soft constraint. Unlimited,
                 if -1.
    max_features : float (default = 1.0)
                   Ratio of number of features (columns) to consider
                   per node split.
    n_bins :  int (default = 8)
              Number of bins used by the split algorithm.
    min_rows_per_node : int or float (default = 2)
                        The minimum number of samples (rows) needed
                        to split a node.
                        If int then number of sample rows
                        If float the min_rows_per_sample*n_rows
    quantile_per_tree : boolean (default = False)
                        Whether quantile is computed for individal trees in RF.
                        Only relevant for GLOBAL_QUANTILE split_algo.

    """

    variables = ['n_estimators', 'max_depth', 'handle',
                 'max_features', 'n_bins',
                 'split_algo', 'split_criterion', 'min_rows_per_node',
                 'bootstrap', 'bootstrap_features',
                 'verbose', 'rows_sample',
                 'max_leaves', 'quantile_per_tree']

<<<<<<< HEAD
    def __init__(self, n_estimators=10, max_depth=-1, handle=None,
                 max_features=1.0, n_bins=8, n_streams=8,
=======
    def __init__(self, n_estimators=10, max_depth=16, handle=None,
                 max_features=1.0, n_bins=8, n_streams=4,
>>>>>>> 679b6609
                 split_algo=1, split_criterion=0, min_rows_per_node=2,
                 bootstrap=True, bootstrap_features=False,
                 type_model="classifier", verbose=False,
                 rows_sample=1.0, max_leaves=-1, quantile_per_tree=False,
                 gdf_datatype=None, criterion=None,
                 min_samples_leaf=None, min_weight_fraction_leaf=None,
                 max_leaf_nodes=None, min_impurity_decrease=None,
                 min_impurity_split=None, oob_score=None, n_jobs=None,
                 random_state=None, warm_start=None, class_weight=None):

        sklearn_params = {"criterion": criterion,
                          "min_samples_leaf": min_samples_leaf,
                          "min_weight_fraction_leaf": min_weight_fraction_leaf,
                          "max_leaf_nodes": max_leaf_nodes,
                          "min_impurity_decrease": min_impurity_decrease,
                          "min_impurity_split": min_impurity_split,
                          "oob_score": oob_score, "n_jobs": n_jobs,
                          "random_state": random_state,
                          "warm_start": warm_start,
                          "class_weight": class_weight}

        for key, vals in sklearn_params.items():
            if vals is not None:
                raise TypeError("The Scikit-learn variable", key,
                                " is not supported in cuML,"
                                " please read the cuML documentation for"
                                " more information")

        if max_depth < 0 and split_algo == 1:
            raise ValueError("Must specify max_depth >0 with split_algo=1")

        super(RandomForestClassifier, self).__init__(handle, verbose)

        self.split_algo = split_algo
        criterion_dict = {'0': GINI, '1': ENTROPY, '2': MSE,
                          '3': MAE, '4': CRITERION_END}
        if str(split_criterion) not in criterion_dict.keys():
            warnings.warn("The split criterion chosen was not present"
                          " in the list of options accepted by the model"
                          " and so the CRITERION_END option has been chosen.")
            self.split_criterion = CRITERION_END
        else:
            self.split_criterion = criterion_dict[str(split_criterion)]

        self.min_rows_per_node = min_rows_per_node
        self.bootstrap_features = bootstrap_features
        self.rows_sample = rows_sample
        self.max_leaves = max_leaves
        self.n_estimators = n_estimators
        self.max_depth = max_depth
        self.max_features = max_features
        self.bootstrap = bootstrap
        self.verbose = verbose
        self.n_bins = n_bins
        self.quantile_per_tree = quantile_per_tree
        self.n_cols = None
        self.n_streams = n_streams

        cdef RandomForestMetaData[float, int] *rf_forest = \
            new RandomForestMetaData[float, int]()
        self.rf_forest = <size_t> rf_forest
        cdef RandomForestMetaData[double, int] *rf_forest64 = \
            new RandomForestMetaData[double, int]()
        self.rf_forest64 = <size_t> rf_forest64
    """
    TODO:
        Add the preprocess and postprocess functions
        in the cython code to normalize the labels
        Link to the above issue on github :
        https://github.com/rapidsai/cuml/issues/691
    """
    def __getstate__(self):
        state = self.__dict__.copy()
        del state['handle']

        cdef size_t params_t = <size_t> self.rf_forest
        cdef  RandomForestMetaData[float, int] *rf_forest = \
            <RandomForestMetaData[float, int]*>params_t

        cdef size_t params_t64 = <size_t> self.rf_forest64
        cdef  RandomForestMetaData[double, int] *rf_forest64 = \
            <RandomForestMetaData[double, int]*>params_t64

        state['verbose'] = self.verbose

        if self.dtype == np.float32:
            state["rf_params"] = rf_forest.rf_params
            del state["rf_forest"]
        else:
            state["rf_params64"] = rf_forest64.rf_params
            del state["rf_forest64"]

        return state

    def __del__(self):
        cdef RandomForestMetaData[float, int]* rf_forest = \
            <RandomForestMetaData[float, int]*><size_t> self.rf_forest
        cdef RandomForestMetaData[double, int]* rf_forest64 = \
            <RandomForestMetaData[double, int]*><size_t> self.rf_forest64
        free(rf_forest)
        free(rf_forest64)

    def __setstate__(self, state):

        super(RandomForestClassifier, self).__init__(handle=None,
                                                     verbose=state['verbose'])
        cdef  RandomForestMetaData[float, int] *rf_forest = \
            new RandomForestMetaData[float, int]()
        cdef  RandomForestMetaData[double, int] *rf_forest64 = \
            new RandomForestMetaData[double, int]()

        if self.dtype == np.float32:
            rf_forest.rf_params = state["rf_params"]
            state["rf_forest"] = <size_t>rf_forest
        else:
            rf_forest64.rf_params = state["rf_params64"]
            state["rf_forest64"] = <size_t>rf_forest64

        self.__dict__.update(state)

    def _get_max_feat_val(self):
        if type(self.max_features) == int:
            return self.max_features/self.n_cols
        elif type(self.max_features) == float:
            return self.max_features
        elif self.max_features == 'sqrt':
            return 1/np.sqrt(self.n_cols)
        elif self.max_features == 'log2':
            return math.log2(self.n_cols)/self.n_cols
        else:
            return 1.0

    def fit(self, X, y):
        """
        Perform Random Forest Classification on the input data

        Parameters
        ----------
        X : array-like (device or host) shape = (n_samples, n_features)
            Dense matrix (floats or doubles) of shape (n_samples, n_features).
            Acceptable formats: cuDF DataFrame, NumPy ndarray, Numba device
            ndarray, cuda array interface compliant array like CuPy
        y : array-like (device or host) shape = (n_samples, 1)
            Dense vector (int32) of shape (n_samples, 1).
            Acceptable formats: NumPy ndarray, Numba device
            ndarray, cuda array interface compliant array like CuPy
            These labels should be contiguous integers from 0 to n_classes.
        """
        cdef uintptr_t X_ptr, y_ptr
        y_m, y_ptr, _, _, y_dtype = input_to_dev_array(y)

        if y_dtype != np.int32:
            raise TypeError("The labels `y` need to be of dtype `np.int32`")

        X_m, X_ptr, n_rows, self.n_cols, self.dtype = \
            input_to_dev_array(X, order='F')

        cdef cumlHandle* handle_ =\
            <cumlHandle*><size_t>self.handle.getHandle()

        try:
            import cupy as cp
            unique_labels = cp.unique(y_m)
        except ImportError:
            warnings.warn("Using NumPy for number of class detection,"
                          "install CuPy for faster processing.")
            if isinstance(y, np.ndarray):
                unique_labels = np.unique(y)
            else:
                unique_labels = np.unique(y_m.copy_to_host())

        num_unique_labels = len(unique_labels)
        for i in range(num_unique_labels):
            if i not in unique_labels:
                raise ValueError("The labels need "
                                 "to be consecutive values from "
                                 "0 to the number of unique label values")

        max_feature_val = self._get_max_feat_val()
        if type(self.min_rows_per_node) == float:
            self.min_rows_per_node = math.ceil(self.min_rows_per_node*n_rows)

        cdef RandomForestMetaData[float, int] *rf_forest = \
            <RandomForestMetaData[float, int]*><size_t> self.rf_forest
        cdef RandomForestMetaData[double, int] *rf_forest64 = \
            <RandomForestMetaData[double, int]*><size_t> self.rf_forest64

        rf_params = set_rf_class_obj(<int> self.max_depth,
                                     <int> self.max_leaves,
                                     <float> max_feature_val,
                                     <int> self.n_bins,
                                     <int> self.split_algo,
                                     <int> self.min_rows_per_node,
                                     <bool> self.bootstrap_features,
                                     <bool> self.bootstrap,
                                     <int> self.n_estimators,
                                     <int> self.rows_sample,
                                     <CRITERION> self.split_criterion,
                                     <bool> self.quantile_per_tree,
                                     <int> self.n_streams)

        if self.dtype == np.float32:
            fit(handle_[0],
                rf_forest,
                <float*> X_ptr,
                <int> n_rows,
                <int> self.n_cols,
                <int*> y_ptr,
                <int> num_unique_labels,
                rf_params)

        elif self.dtype == np.float64:
            rf_params64 = rf_params
            fit(handle_[0],
                rf_forest64,
                <double*> X_ptr,
                <int> n_rows,
                <int> self.n_cols,
                <int*> y_ptr,
                <int> num_unique_labels,
                rf_params64)

        else:
            raise TypeError("supports only np.float32 and np.float64 input,"
                            " but input of type '%s' passed."
                            % (str(self.dtype)))
        # make sure that the `fit` is complete before the following delete
        # call happens
        self.handle.sync()
        del(X_m)
        del(y_m)
        return self

    def predict(self, X):
        """
        Predicts the labels for X.
        Parameters
        ----------
        X : array-like (device or host) shape = (n_samples, n_features)
            Dense matrix (floats or doubles) of shape (n_samples, n_features).
            Acceptable formats: cuDF DataFrame, NumPy ndarray, Numba device
            ndarray, cuda array interface compliant array like CuPy
        Returns
        ----------
        y: NumPy
           Dense vector (int) of shape (n_samples, 1)
        """
        cdef uintptr_t X_ptr
        X_m, X_ptr, n_rows, n_cols, _ = \
            input_to_dev_array(X, order='C')
        if n_cols != self.n_cols:
            raise ValueError("The number of columns/features in the training"
                             " and test data should be the same ")

        preds = np.zeros(n_rows, dtype=np.int32)
        cdef uintptr_t preds_ptr
        preds_m, preds_ptr, _, _, _ = \
            input_to_dev_array(preds)
        cdef cumlHandle* handle_ =\
            <cumlHandle*><size_t>self.handle.getHandle()

        cdef RandomForestMetaData[float, int] *rf_forest = \
            <RandomForestMetaData[float, int]*><size_t> self.rf_forest

        cdef RandomForestMetaData[double, int] *rf_forest64 = \
            <RandomForestMetaData[double, int]*><size_t> self.rf_forest64
        if self.dtype == np.float32:
            predict(handle_[0],
                    rf_forest,
                    <float*> X_ptr,
                    <int> n_rows,
                    <int> n_cols,
                    <int*> preds_ptr,
                    <bool> self.verbose)

        elif self.dtype == np.float64:
            predict(handle_[0],
                    rf_forest64,
                    <double*> X_ptr,
                    <int> n_rows,
                    <int> n_cols,
                    <int*> preds_ptr,
                    <bool> self.verbose)
        else:
            raise TypeError("supports only np.float32 and np.float64 input,"
                            " but input of type '%s' passed."
                            % (str(self.dtype)))

        self.handle.sync()
        # synchronous w/o a stream
        preds = preds_m.copy_to_host()
        del(X_m)
        del(preds_m)
        return preds

    def _predict_get_all(self, X):
        """
        Predicts the labels for X.
        Parameters
        ----------
        X : array-like (device or host) shape = (n_samples, n_features)
            Dense matrix (floats or doubles) of shape (n_samples, n_features).
            Acceptable formats: cuDF DataFrame, NumPy ndarray, Numba device
            ndarray, cuda array interface compliant array like CuPy
        Returns
        ----------
        y: NumPy
           Dense vector (int) of shape (n_samples, 1)
        """
        cdef uintptr_t X_ptr
        X_ptr = X.ctypes.data
        n_rows, n_cols = np.shape(X)
        if n_cols != self.n_cols:
            raise ValueError("The number of columns/features in the training"
                             " and test data should be the same ")
        if X.dtype != self.dtype:
            raise ValueError("The datatype of the training data is different"
                             " from the datatype of the testing data")

        preds = np.zeros(n_rows * self.n_estimators,
                         dtype=np.int32)

        cdef uintptr_t preds_ptr = preds.ctypes.data
        cdef cumlHandle* handle_ =\
            <cumlHandle*><size_t>self.handle.getHandle()

        cdef RandomForestMetaData[float, int] *rf_forest = \
            <RandomForestMetaData[float, int]*><size_t> self.rf_forest

        cdef RandomForestMetaData[double, int] *rf_forest64 = \
            <RandomForestMetaData[double, int]*><size_t> self.rf_forest64

        if self.dtype == np.float32:
            predictGetAll(handle_[0],
                          rf_forest,
                          <float*> X_ptr,
                          <int> n_rows,
                          <int> n_cols,
                          <int*> preds_ptr,
                          <bool> self.verbose)

        elif self.dtype == np.float64:
            predictGetAll(handle_[0],
                          rf_forest64,
                          <double*> X_ptr,
                          <int> n_rows,
                          <int> n_cols,
                          <int*> preds_ptr,
                          <bool> self.verbose)
        else:
            raise TypeError("supports only np.float32 and np.float64 input,"
                            " but input of type '%s' passed."
                            % (str(self.dtype)))

        self.handle.sync()
        return preds

    def score(self, X, y):
        """
        Calculates the accuracy metric score of the model for X.
        Parameters
        ----------
        X : array-like (device or host) shape = (n_samples, n_features)
            Dense matrix (floats or doubles) of shape (n_samples, n_features).
            Acceptable formats: cuDF DataFrame, NumPy ndarray, Numba device
            ndarray, cuda array interface compliant array like CuPy
        y: NumPy
           Dense vector (int) of shape (n_samples, 1)
        Returns
        ----------
        accuracy of the model
        """
        cdef uintptr_t X_ptr, y_ptr
        X_m, X_ptr, n_rows, n_cols, _ = \
            input_to_dev_array(X, order='C')
        y_m, y_ptr, _, _, _ = input_to_dev_array(y)

        if n_cols != self.n_cols:
            raise ValueError("The number of columns/features in the training"
                             " and test data should be the same ")
        if y.dtype != np.int32:
            raise TypeError("The labels `y` need to be of dtype `np.int32`")

        preds = np.zeros(n_rows,
                         dtype=np.int32)
        cdef uintptr_t preds_ptr
        preds_m, preds_ptr, _, _, _ = \
            input_to_dev_array(preds)

        cdef cumlHandle* handle_ =\
            <cumlHandle*><size_t>self.handle.getHandle()

        cdef RandomForestMetaData[float, int] *rf_forest = \
            <RandomForestMetaData[float, int]*><size_t> self.rf_forest

        cdef RandomForestMetaData[double, int] *rf_forest64 = \
            <RandomForestMetaData[double, int]*><size_t> self.rf_forest64

        if self.dtype == np.float32:
            self.stats = score(handle_[0],
                               rf_forest,
                               <float*> X_ptr,
                               <int*> y_ptr,
                               <int> n_rows,
                               <int> n_cols,
                               <int*> preds_ptr,
                               <bool> self.verbose)
        elif self.dtype == np.float64:
            self.stats = score(handle_[0],
                               rf_forest64,
                               <double*> X_ptr,
                               <int*> y_ptr,
                               <int> n_rows,
                               <int> n_cols,
                               <int*> preds_ptr,
                               <bool> self.verbose)
        else:
            raise TypeError("supports only np.float32 and np.float64 input,"
                            " but input of type '%s' passed."
                            % (str(self.dtype)))

        self.handle.sync()
        del(X_m)
        del(y_m)
        del(preds_m)
        return self.stats['accuracy']

    def get_params(self, deep=True):
        """
        Returns the value of all parameters
        required to configure this estimator as a dictionary.
        Parameters
        -----------
        deep : boolean (default = True)
        """

        params = dict()
        for key in RandomForestClassifier.variables:
            var_value = getattr(self, key, None)
            params[key] = var_value
        return params

    def set_params(self, **params):
        """
        Sets the value of parameters required to
        configure this estimator, it functions similar to
        the sklearn set_params.
        Parameters
        -----------
        params : dict of new params
        """
        if not params:
            return self
        for key, value in params.items():
            if key not in RandomForestClassifier.variables:
                raise ValueError('Invalid parameter for estimator')
            else:
                setattr(self, key, value)
        self.__init__()
        return self

    def print_summary(self):
        """
        prints the summary of the forest used to train and test the model
        """
        cdef RandomForestMetaData[float, int] *rf_forest = \
            <RandomForestMetaData[float, int]*><size_t> self.rf_forest

        cdef RandomForestMetaData[double, int] *rf_forest64 = \
            <RandomForestMetaData[double, int]*><size_t> self.rf_forest64

        if self.dtype == np.float64:
            print_rf_summary(rf_forest64)
        else:
            print_rf_summary(rf_forest)

    def print_detailed(self):
        """
        prints the detailed information about the forest used to
        train and test the Random Forest model
        """
        cdef RandomForestMetaData[float, int] *rf_forest = \
            <RandomForestMetaData[float, int]*><size_t> self.rf_forest

        cdef RandomForestMetaData[double, int] *rf_forest64 = \
            <RandomForestMetaData[double, int]*><size_t> self.rf_forest64

        if self.dtype == np.float64:
            print_rf_detailed(rf_forest64)
        else:
            print_rf_detailed(rf_forest)<|MERGE_RESOLUTION|>--- conflicted
+++ resolved
@@ -269,13 +269,8 @@
                  'verbose', 'rows_sample',
                  'max_leaves', 'quantile_per_tree']
 
-<<<<<<< HEAD
-    def __init__(self, n_estimators=10, max_depth=-1, handle=None,
+    def __init__(self, n_estimators=10, max_depth=16, handle=None,
                  max_features=1.0, n_bins=8, n_streams=8,
-=======
-    def __init__(self, n_estimators=10, max_depth=16, handle=None,
-                 max_features=1.0, n_bins=8, n_streams=4,
->>>>>>> 679b6609
                  split_algo=1, split_criterion=0, min_rows_per_node=2,
                  bootstrap=True, bootstrap_features=False,
                  type_model="classifier", verbose=False,
@@ -304,8 +299,8 @@
                                 " please read the cuML documentation for"
                                 " more information")
 
-        if max_depth < 0 and split_algo == 1:
-            raise ValueError("Must specify max_depth >0 with split_algo=1")
+        if max_depth < 0:
+            raise ValueError("Must specify max_depth >0")
 
         super(RandomForestClassifier, self).__init__(handle, verbose)
 

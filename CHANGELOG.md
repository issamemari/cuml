# cuML 0.8.0 (Date TBD)

## New Features

- PR #652: Adjusted Rand Index metric ml-prim
- PR #679: Class label manipulation ml-prim
- PR #636: Rand Index metric ml-prim
- PR #515: Added Random Projection feature
- PR #504: Contingency matrix ml-prim
- PR #644: Add train_test_split utility for cuDF dataframes
- PR #612: Allow Cuda Array Interface, Numba inputs and input code refactor
- PR #641: C: Separate C-wrapper library build to generate libcuml.so
- PR #631: Add nvcategory based ordinal label encoder
- PR #670: Add test skipping functionality to build.sh
- PR #678: Added Random Forest wrapper
- PR #684: prims: make_blobs primitive
- PR #673: prims: reduce cols by key primitive

## Improvements

- PR #597: C++ cuML and ml-prims folder refactor
- PR #590: QN Recover from numeric errors
- PR #482: Introduce cumlHandle for pca and tsvd
- PR #573: Remove use of unnecessary cuDF column and series copies
- PR #601: Cython PEP8 cleanup and CI integration
- PR #596: Introduce cumlHandle for ols and ridge
- PR #579: Introduce cumlHandle for cd and sgd, and propagate C++ errors in cython level for cd and sgd
- PR #604: Adding cumlHandle to kNN, spectral methods, and UMAP
- PR #616: Enable clang-format for enforcing coding style
- PR #618: CI: Enable copyright header checks
- PR #622: Updated to use 0.8 dependencies
- PR #626: Added build.sh script, updated CI scripts and documentation
- PR #633: build: Auto-detection of GPU_ARCHS during cmake
- PR #650: Moving brute force kNN to prims. Creating stateless kNN API.
- PR #662: C++: Bulk clang-format updates
- PR #671: Added pickle pytests and correct pickling of Base class
- PR #675: atomicMin/Max(float, double) with integer atomics and bit flipping
- PR #677: build: 'deep-clean' to build.sh to clean faiss build as well
- PR #683: Use stateless c++ API in KNN so that it can be pickled properly
- PR #686: Use stateless c++ API in UMAP so that it can be pickled properly
- PR #695: prims: Refactor pairwise distance
- PR #707: Added stress test and updated documentation for RF 
- PR #701: Added emacs temporary file patterns to .gitignore
- PR #606: C++: Added tests for host_buffer and improved device_buffer and host_buffer implementation
- PR #726: Updated RF docs and stress test
- PR #730: Update README and RF docs for 0.8

## Bug Fixes
- PR #584: Added missing virtual destructor to deviceAllocator and hostAllocator
- PR #620: C++: Removed old unit-test files in ml-prims
- PR #627: C++: Fixed dbscan crash issue filed in 613
- PR #640: Remove setuptools from conda run dependency
- PR #646: Update link in contributing.md
- PR #649: Bug fix to LinAlg::reduce_rows_by_key prim filed in issue #648
- PR #666: fixes to gitutils.py to resolve both string decode and handling of uncommitted files
- PR #676: Fix template parameters in `bernoulli()` implementation.
- PR #685: Make CuPy optional to avoid nccl conda package conflicts
- PR #687: prims: updated tolerance for reduce_cols_by_key unit-tests
- PR #689: Removing extra prints from NearestNeighbors cython
- PR #719: Adding additional checks for dtype of the data
<<<<<<< HEAD
- PR #736: Bug fix for RF wrapper and .cu print function
=======
- PR #547: Fixed issue if C++ compiler is specified via CXX during configure.
>>>>>>> 100fa01c

# cuML 0.7.0 (10 May 2019)

## New Features

- PR #405: Quasi-Newton GLM Solvers
- PR #277: Add row- and column-wise weighted mean primitive
- PR #424: Add a grid-sync struct for inter-block synchronization
- PR #430: Add R-Squared Score to ml primitives
- PR #463: Add matrix gather to ml primitives
- PR #435: Expose cumlhandle in cython + developer guide
- PR #455: Remove default-stream arguement across ml-prims and cuML
- PR #375: cuml cpp shared library renamed to libcuml++.so
- PR #460: Random Forest & Decision Trees (Single-GPU, Classification)
- PR #491: Add doxygen build target for ml-prims
- PR #505: Add R-Squared Score to python interface
- PR #507: Add coordinate descent for lasso and elastic-net
- PR #511: Add a minmax ml-prim
- PR #516: Added Trustworthiness score feature
- PR #520: Add local build script to mimic gpuCI
- PR #503: Add column-wise matrix sort primitive
- PR #525: Add docs build script to cuML
- PR #528: Remove current KMeans and replace it with a new single GPU implementation built using ML primitives

## Improvements

- PR #481: Refactoring Quasi-Newton to use cumlHandle
- PR #467: Added validity check on cumlHandle_t
- PR #461: Rewrote permute and added column major version
- PR #440: README updates
- PR #295: Improve build-time and the interface e.g., enable bool-OutType, for distance()
- PR #390: Update docs version
- PR #272: Add stream parameters to cublas and cusolver wrapper functions
- PR #447: Added building and running mlprims tests to CI
- PR #445: Lower dbscan memory usage by computing adjacency matrix directly
- PR #431: Add support for fancy iterator input types to LinAlg::reduce_rows_by_key
- PR #394: Introducing cumlHandle API to dbscan and add example
- PR #500: Added CI check for black listed CUDA Runtime API calls
- PR #475: exposing cumlHandle for dbscan from python-side
- PR #395: Edited the CONTRIBUTING.md file
- PR #407: Test files to run stress, correctness and unit tests for cuml algos
- PR #512: generic copy method for copying buffers between device/host
- PR #533: Add cudatoolkit conda dependency
- PR #524: Use cmake find blas and find lapack to pass configure options to faiss
- PR #527: Added notes on UMAP differences from reference implementation
- PR #540: Use latest release version in update-version CI script
- PR #552: Re-enable assert in kmeans tests with xfail as needed
- PR #581: Add shared memory fast col major to row major function back with bound checks
- PR #592: More efficient matrix copy/reverse methods
- PR #721: Added pickle tests for DBSCAN and Random Projections

## Bug Fixes

- PR #334: Fixed segfault in `ML::cumlHandle_impl::destroyResources`
- PR #349: Developer guide clarifications for cumlHandle and cumlHandle_impl
- PR #398: Fix CI scripts to allow nightlies to be uploaded
- PR #399: Skip PCA tests to allow CI to run with driver 418
- PR #422: Issue in the PCA tests was solved and CI can run with driver 418
- PR #409: Add entry to gitmodules to ignore build artifacts
- PR #412: Fix for svdQR function in ml-prims
- PR #438: Code that depended on FAISS was building everytime.
- PR #358: Fixed an issue when switching streams on MLCommon::device_buffer and MLCommon::host_buffer
- PR #434: Fixing bug in CSR tests
- PR #443: Remove defaults channel from ci scripts
- PR #384: 64b index arithmetic updates to the kernels inside ml-prims
- PR #459: Fix for runtime library path of pip package
- PR #464: Fix for C++11 destructor warning in qn
- PR #466: Add support for column-major in LinAlg::*Norm methods
- PR #465: Fixing deadlock issue in GridSync due to consecutive sync calls
- PR #468: Fix dbscan example build failure
- PR #470: Fix resource leakage in Kalman filter python wrapper
- PR #473: Fix gather ml-prim test for change in rng uniform API
- PR #477: Fixes default stream initialization in cumlHandle
- PR #480: Replaced qn_fit() declaration with #include of file containing definition to fix linker error
- PR #495: Update cuDF and RMM versions in GPU ci test scripts
- PR #499: DEVELOPER_GUIDE.md: fixed links and clarified ML::detail::streamSyncer example
- PR #506: Re enable ml-prim tests in CI
- PR #508: Fix for an error with default argument in LinAlg::meanSquaredError
- PR #519: README.md Updates and adding BUILD.md back
- PR #526: Fix the issue of wrong results when fit and transform of PCA are called separately
- PR #531: Fixing missing arguments in updateDevice() for RF
- PR #543: Exposing dbscan batch size through cython API and fixing broken batching
- PR #551: Made use of ZLIB_LIBRARIES consistent between ml_test and ml_mg_test
- PR #557: Modified CI script to run cuML tests before building mlprims and removed lapack flag
- PR #578: Updated Readme.md to add lasso and elastic-net
- PR #580: Fixing cython garbage collection bug in KNN
- PR #577: Use find libz in prims cmake
- PR #594: fixed cuda-memcheck mean_center test failures


# cuML 0.6.1 (09 Apr 2019)

## Bug Fixes

- PR #462 Runtime library path fix for cuML pip package


# cuML 0.6.0 (22 Mar 2019)

## New Features

- PR #249: Single GPU Stochastic Gradient Descent for linear regression, logistic regression, and linear svm with L1, L2, and elastic-net penalties.
- PR #247: Added "proper" CUDA API to cuML
- PR #235: NearestNeighbors MG Support
- PR #261: UMAP Algorithm
- PR #290: NearestNeighbors numpy MG Support
- PR #303: Reusable spectral embedding / clustering
- PR #325: Initial support for single process multi-GPU OLS and tSVD
- PR #271: Initial support for hyperparameter optimization with dask for many models

## Improvements

- PR #144: Dockerfile update and docs for LinearRegression and Kalman Filter.
- PR #168: Add /ci/gpu/build.sh file to cuML
- PR #167: Integrating full-n-final ml-prims repo inside cuml
- PR #198: (ml-prims) Removal of *MG calls + fixed a bug in permute method
- PR #194: Added new ml-prims for supporting LASSO regression.
- PR #114: Building faiss C++ api into libcuml
- PR #64: Using FAISS C++ API in cuML and exposing bindings through cython
- PR #208: Issue ml-common-3: Math.h: swap thrust::for_each with binaryOp,unaryOp
- PR #224: Improve doc strings for readable rendering with readthedocs
- PR #209: Simplify README.md, move build instructions to BUILD.md
- PR #218: Fix RNG to use given seed and adjust RNG test tolerances.
- PR #225: Support for generating random integers
- PR #215: Refactored LinAlg::norm to Stats::rowNorm and added Stats::colNorm
- PR #234: Support for custom output type and passing index value to main_op in *Reduction kernels
- PR #230: Refactored the cuda_utils header
- PR #236: Refactored cuml python package structure to be more sklearn like
- PR #232: Added reduce_rows_by_key
- PR #246: Support for 2 vectors in the matrix vector operator
- PR #244: Fix for single GPU OLS and Ridge to support one column training data
- PR #271: Added get_params and set_params functions for linear and ridge regression
- PR #253: Fix for issue #250-reduce_rows_by_key failed memcheck for small nkeys
- PR #269: LinearRegression, Ridge Python docs update and cleaning
- PR #322: set_params updated
- PR #237: Update build instructions
- PR #275: Kmeans use of faster gpu_matrix
- PR #288: Add n_neighbors to NearestNeighbors constructor
- PR #302: Added FutureWarning for deprecation of current kmeans algorithm
- PR #312: Last minute cleanup before release
- PR #315: Documentation updating and enhancements
- PR #330: Added ignored argument to pca.fit_transform to map to sklearn's implemenation
- PR #342: Change default ABI to ON
- PR #572: Pulling DBSCAN components into reusable primitives


## Bug Fixes

- PR #193: Fix AttributeError in PCA and TSVD
- PR #211: Fixing inconsistent use of proper batch size calculation in DBSCAN
- PR #202: Adding back ability for users to define their own BLAS
- PR #201: Pass CMAKE CUDA path to faiss/configure script
- PR #200 Avoid using numpy via cimport in KNN
- PR #228: Bug fix: LinAlg::unaryOp with 0-length input
- PR #279: Removing faiss-gpu references in README
- PR #321: Fix release script typo
- PR #327: Update conda requirements for version 0.6 requirements
- PR #352: Correctly calculating numpy chunk sizing for kNN
- PR #345: Run python import as part of package build to trigger compilation
- PR #347: Lowering memory usage of kNN.
- PR #355: Fixing issues with very large numpy inputs to SPMG OLS and tSVD.
- PR #357: Removing FAISS requirement from README
- PR #362: Fix for matVecOp crashing on large input sizes
- PR #366: Index arithmetic issue fix with TxN_t class
- PR #376: Disabled kmeans tests since they are currently too sensitive (see #71)
- PR #380: Allow arbitrary data size on ingress for numba_utils.row_matrix
- PR #385: Fix for long import cuml time in containers and fix for setup_pip
- PR #630: Fixing a missing kneighbors in nearest neighbors python proxy

# cuML 0.5.1 (05 Feb 2019)

## Bug Fixes

- PR #189 Avoid using numpy via cimport to prevent ABI issues in Cython compilation


# cuML 0.5.0 (28 Jan 2019)

## New Features

- PR #66: OLS Linear Regression
- PR #44: Distance calculation ML primitives
- PR #69: Ridge (L2 Regularized) Linear Regression
- PR #103: Linear Kalman Filter
- PR #117: Pip install support
- PR #64: Device to device support from cuML device pointers into FAISS

## Improvements

- PR #56: Make OpenMP optional for building
- PR #67: Github issue templates
- PR #44: Refactored DBSCAN to use ML primitives
- PR #91: Pytest cleanup and sklearn toyset datasets based pytests for kmeans and dbscan
- PR #75: C++ example to use kmeans
- PR #117: Use cmake extension to find any zlib installed in system
- PR #94: Add cmake flag to set ABI compatibility
- PR #139: Move thirdparty submodules to root and add symlinks to new locations
- PR #151: Replace TravisCI testing and conda pkg builds with gpuCI
- PR #164: Add numba kernel for faster column to row major transform
- PR #114: Adding FAISS to cuml build

## Bug Fixes

- PR #48: CUDA 10 compilation warnings fix
- PR #51: Fixes to Dockerfile and docs for new build system
- PR #72: Fixes for GCC 7
- PR #96: Fix for kmeans stack overflow with high number of clusters
- PR #105: Fix for AttributeError in kmeans fit method
- PR #113: Removed old  glm python/cython files
- PR #118: Fix for AttributeError in kmeans predict method
- PR #125: Remove randomized solver option from PCA python bindings


# cuML 0.4.0 (05 Dec 2018)

## New Features

## Improvements

- PR #42: New build system: separation of libcuml.so and cuml python package
- PR #43: Added changelog.md

## Bug Fixes


# cuML 0.3.0 (30 Nov 2018)

## New Features

- PR #33: Added ability to call cuML algorithms using numpy arrays

## Improvements

- PR #24: Fix references of python package from cuML to cuml and start using versioneer for better versioning
- PR #40: Added support for refactored cuDF 0.3.0, updated Conda files
- PR #33: Major python test cleaning, all tests pass with cuDF 0.2.0 and 0.3.0. Preparation for new build system
- PR #34: Updated batch count calculation logic in DBSCAN
- PR #35: Beginning of DBSCAN refactor to use cuML mlprims and general improvements

## Bug Fixes

- PR #30: Fixed batch size bug in DBSCAN that caused crash. Also fixed various locations for potential integer overflows
- PR #28: Fix readthedocs build documentation
- PR #29: Fix pytests for cuml name change from cuML
- PR #33: Fixed memory bug that would cause segmentation faults due to numba releasing memory before it was used. Also fixed row major/column major bugs for different algorithms
- PR #36: Fix kmeans gtest to use device data
- PR #38: cuda\_free bug removed that caused google tests to sometimes pass and sometimes fail randomly
- PR #39: Updated cmake to correctly link with CUDA libraries, add CUDA runtime linking and include source files in compile target

# cuML 0.2.0 (02 Nov 2018)

## New Features

- PR #11: Kmeans algorithm added
- PR #7: FAISS KNN wrapper added
- PR #21: Added Conda install support

## Improvements

- PR #15: Added compatibility with cuDF (from prior pyGDF)
- PR #13: Added FAISS to Dockerfile
- PR #21: Added TravisCI build system for CI and Conda builds

## Bug Fixes

- PR #4: Fixed explained variance bug in TSVD
- PR #5: Notebook bug fixes and updated results


# cuML 0.1.0

Initial release including PCA, TSVD, DBSCAN, ml-prims and cython wrappers<|MERGE_RESOLUTION|>--- conflicted
+++ resolved
@@ -58,11 +58,8 @@
 - PR #687: prims: updated tolerance for reduce_cols_by_key unit-tests
 - PR #689: Removing extra prints from NearestNeighbors cython
 - PR #719: Adding additional checks for dtype of the data
-<<<<<<< HEAD
 - PR #736: Bug fix for RF wrapper and .cu print function
-=======
 - PR #547: Fixed issue if C++ compiler is specified via CXX during configure.
->>>>>>> 100fa01c
 
 # cuML 0.7.0 (10 May 2019)
 

--- conflicted
+++ resolved
@@ -9,11 +9,8 @@
 - PR #1224: Refactored FIL to prepare for sparse trees
 - PR #1249: Include libcuml.so C API in installed targets
 - PR #1259: Conda dev environment updates and use libcumlprims current version in CI
-<<<<<<< HEAD
 - PR #1277: Change dependency order in cmake for better printing at compile time
-=======
 - PR #1264: Add -s flag to GPU CI pytest for better error printing
->>>>>>> 1b72f098
 - PR #1271: Updated the Ridge regression documentation
 
 ## Bug Fixes

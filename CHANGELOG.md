--- conflicted
+++ resolved
@@ -1,11 +1,8 @@
 # cuML 0.11.0 (Date TBD)
 
 ## New Features
-<<<<<<< HEAD
+- PR #1129: C++: Separate include folder for C++ API distribution
 - PR #1242: Initial implementation of FIL sparse forests
-=======
-- PR #1129: C++: Separate include folder for C++ API distribution
->>>>>>> 60a10ed1
 
 ## Improvements
 - PR #1170: Use git to clone subprojects instead of git submodules

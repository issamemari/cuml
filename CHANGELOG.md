# cuML 0.13.0 (Date TBD)

## New Features
- PR #1777: Python bindings for entropy
- PR #1742: Mean squared error implementation with cupy
- PR #1766: Mean absolute error implementation with cupy
- PR #1766: Mean squared log error implementation with cupy
- PR #1635: cuML Array shim and configurable output added to cluster methods
- PR #1586: Seasonal ARIMA
- PR #1683: cuml.dask make_regression
- PR #1689: Add framework for cuML Dask serializers
- PR #1709: Add `decision_function()` and `predict_proba()` for LogisticRegression
- PR #1714: Add `print_env.sh` file to gather important environment details
- PR #1750: LinearRegression CumlArray for configurable output
- PR #1767: Single GPU decomposition models configurable output
- PR #1646: Using FIL to predict in MNMG RF
- PR #1778: Make cuML Handle picklable
- PR #1738: cuml.dask refactor beginning and dask array input option for OLS, Ridge and KMeans

## Improvements
- PR #1644: Add `predict_proba()` for FIL binary classifier
- PR #1620: Pickling tests now automatically finds all model classes inheriting from cuml.Base
- PR #1637: Update to newer treelite version with XGBoost 1.0 compatibility
- PR #1632: Fix MBSGD models inheritance, they now inherits from cuml.Base
- PR #1628: Remove submodules from cuML
- PR #1755: Expose the build_treelite function for python
- PR #1649: Add the fil_sparse_format variable option to RF API
- PR #1647: storage_type=AUTO uses SPARSE for large models
- PR #1668: Update the warning statement thrown in RF when the seed is set but n_streams is not 1
- PR #1662: use of direct cusparse calls for coo2csr, instead of depending on nvgraph
- PR #1747: C++: dbscan performance improvements and cleanup
- PR #1697: Making trustworthiness batchable and using proper workspace
- PR #1721: Improving UMAP pytests
- PR #1717: Call `rmm_cupy_allocator` for CuPy allocations
- PR #1718: Import `using_allocator` from `cupy.cuda`
- PR #1723: Update RF Classifier to throw an exception for multi-class pickling
- PR #1726: Decorator to allocate CuPy arrays with RMM
- PR #1719: UMAP random seed reproducibility
- PR #1748: Test serializing `CumlArray` objects
- PR #1776: Refactoring pca/tsvd distributed
- PR #1762: Update CuPy requirement to 7
- PR #1768: C++: Different input and output types for add and subtract prims
- PR #1805: Adding new Dask cuda serializers to naive bayes + a trivial perf update
- PR #1812: C++: bench: UMAP benchmark cases added
- PR #1795: Add capability to build CumlArray from bytearray/memoryview objects
- PR #1816: Add ARIMA notebook
- PR #1825: `--nvtx` option in `build.sh`
- PR #1837: Simplify cuML Array construction
- PR #1848: Rely on subclassing for cuML Array serialization
<<<<<<< HEAD
- PR #1866: Minimizing client memory pressure on Naive Bayes
=======
- PR #1788: Removing complexity bottleneck in S-ARIMA
>>>>>>> 8ee128cd

## Bug Fixes
- PR #1833: Fix depth issue in shallow RF regression estimators
- PR #1770: Warn that KalmanFilter is deprecated
- PR #1775: Allow CumlArray to work with inputs that have no 'strides' in array interface
- PR #1594: Train-test split is now reproducible
- PR #1590: Fix destination directory structure for run-clang-format.py
- PR #1611: Fixing pickling errors for KNN classifier and regressor
- PR #1617: Fixing pickling issues for SVC and SVR
- PR #1634: Fix title in KNN docs
- PR #1627: Adding a check for multi-class data in RF classification
- PR #1654: Skip treelite patch if its already been applied
- PR #1661: Fix nvstring variable name
- PR #1673: Using struct for caching dlsym state in communicator
- PR #1659: TSNE - introduce 'convert_dtype' and refactor class attr 'Y' to 'embedding_'
- PR #1672: Solver 'svd' in Linear and Ridge Regressors when n_cols=1
- PR #1670: Lasso & ElasticNet - cuml Handle added
- PR #1671: Update for accessing cuDF Series pointer
- PR #1652: Support XGBoost 1.0+ models in FIL
- PR #1702: Fix LightGBM-FIL validation test
- PR #1701: test_score kmeans test passing with newer cupy version
- PR #1706: Remove multi-class bug from QuasiNewton
- PR #1699: Limit CuPy to <7.2 temporarily
- PR #1708: Correctly deallocate cuML handles in Cython
- PR #1730: Fixes to KF for test stability (mainly in CUDA 10.2)
- PR #1729: Fixing naive bayes UCX serialization problem in fit()
- PR #1749: bug fix rf classifier/regressor on seg fault in bench
- PR #1751: Updated RF documentation
- PR #1765: Update the checks for using RF GPU predict
- PR #1787: C++: unit-tests to check for RF accuracy. As well as a bug fix to improve RF accuracy
- PR #1793: Updated fil pyx to solve memory leakage issue
- PR #1810: Quickfix - chunkage in dask make_regression
- PR #1842: DistributedDataHandler not properly setting 'multiple'
- PR #1851: Fix for cuDF behavior change for multidimensional arrays
- PR #1852: Remove Thrust warnings

# cuML 0.12.0 (Date TBD)

## New Features
- PR #1483: prims: Fused L2 distance and nearest-neighbor prim
- PR #1494: bench: ml-prims benchmark
- PR #1514: bench: Fused L2 NN prim benchmark
- PR #1411: Cython side of MNMG OLS
- PR #1520: Cython side of MNMG Ridge Regression
- PR #1516: Suppor Vector Regression (epsilon-SVR)

## Improvements
- PR #1638: Update cuml/docs/README.md
- PR #1468: C++: updates to clang format flow to make it more usable among devs
- PR #1473: C++: lazy initialization of "costly" resources inside cumlHandle
- PR #1443: Added a new overloaded GEMM primitive
- PR #1489: Enabling deep trees using Gather tree builder
- PR #1463: Update FAISS submodule to 1.6.1
- PR #1488: Add codeowners
- PR #1432: Row-major (C-style) GPU arrays for benchmarks
- PR #1490: Use dask master instead of conda package for testing
- PR #1375: Naive Bayes & Distributed Naive Bayes
- PR #1377: Add GPU array support for FIL benchmarking
- PR #1493: kmeans: add tiling support for 1-NN computation and use fusedL2-1NN prim for L2 distance metric
- PR #1532: Update CuPy to >= 6.6 and allow 7.0
- PR #1528: Re-enabling KNN using dynamic library loading for UCX in communicator
- PR #1545: Add conda environment version updates to ci script
- PR #1541: Updates for libcudf++ Python refactor
- PR #1555: FIL-SKL, an SKLearn-based benchmark for FIL
- PR #1537: Improve pickling and scoring suppport for many models to support hyperopt
- PR #1551: Change custom kernel to cupy for col/row order transform
- PR #1533: C++: interface header file separation for SVM
- PR #1560: Helper function to allocate all new CuPy arrays with RMM memory management
- PR #1570: Relax nccl in conda recipes to >=2.4 (matching CI)
- PR #1578: Add missing function information to the cuML documenataion
- PR #1584: Add has_scipy utility function for runtime check
- PR #1583: API docs updates for 0.12
- PR #1591: Updated FIL documentation

## Bug Fixes
- PR #1470: Documentation: add make_regression, fix ARIMA section
- PR #1482: Updated the code to remove sklearn from the mbsgd stress test
- PR #1491: Update dev environments for 0.12
- PR #1512: Updating setup_cpu() in SpeedupComparisonRunner
- PR #1498: Add build.sh to code owners
- PR #1505: cmake: added correct dependencies for prims-bench build
- PR #1534: Removed TODO comment in create_ucp_listeners()
- PR #1548: Fixing umap extra unary op in knn graph
- PR #1547: Fixing MNMG kmeans score. Fixing UMAP pickling before fit(). Fixing UMAP test failures.
- PR #1557: Increasing threshold for kmeans score
- PR #1562: Increasing threshold even higher
- PR #1564: Fixed a typo in function cumlMPICommunicator_impl::syncStream
- PR #1569: Remove Scikit-learn exception and depedenncy in SVM
- PR #1575: Add missing dtype parameter in call to strides to order for CuPy 6.6 code path
- PR #1574: Updated the init file to include SVM
- PR #1589: Fixing the default value for RF and updating mnmg predict to accept cudf
- PR #1601: Fixed wrong datatype used in knn voting kernel

# cuML 0.11.0 (11 Dec 2019)

## New Features

- PR #1295: Cython side of MNMG PCA
- PR #1218: prims: histogram prim
- PR #1129: C++: Separate include folder for C++ API distribution
- PR #1282: OPG KNN MNMG Code (disabled for 0.11)
- PR #1242: Initial implementation of FIL sparse forests
- PR #1194: Initial ARIMA time-series modeling support.
- PR #1286: Importing treelite models as FIL sparse forests
- PR #1285: Fea minimum impurity decrease RF param
- PR #1301: Add make_regression to generate regression datasets
- PR #1322: RF pickling using treelite, protobuf and FIL
- PR #1332: Add option to cuml.dask make_blobs to produce dask array
- PR #1307: Add RF regression benchmark
- PR #1327: Update the code to build treelite with protobuf
- PR #1289: Add Python benchmarking support for FIL
- PR #1371: Cython side of MNMG tSVD
- PR #1386: Expose SVC decision function value

## Improvements
- PR #1170: Use git to clone subprojects instead of git submodules
- PR #1239: Updated the treelite version
- PR #1225: setup.py clone dependencies like cmake and correct include paths
- PR #1224: Refactored FIL to prepare for sparse trees
- PR #1249: Include libcuml.so C API in installed targets
- PR #1259: Conda dev environment updates and use libcumlprims current version in CI
- PR #1277: Change dependency order in cmake for better printing at compile time
- PR #1264: Add -s flag to GPU CI pytest for better error printing
- PR #1271: Updated the Ridge regression documentation
- PR #1283: Updated the cuMl docs to include MBSGD and adjusted_rand_score
- PR #1300: Lowercase parameter versions for FIL algorithms
- PR #1312: Update CuPy to version 6.5 and use conda-forge channel
- PR #1336: Import SciKit-Learn models into FIL
- PR #1314: Added options needed for ASVDb output (CUDA ver, etc.), added option
  to select algos
- PR #1335: Options to print available algorithms and datasets
  in the Python benchmark
- PR #1338: Remove BUILD_ABI references in CI scripts
- PR #1340: Updated unit tests to uses larger dataset
- PR #1351: Build treelite temporarily for GPU CI testing of FIL Scikit-learn
  model importing
- PR #1367: --test-split benchmark parameter for train-test split
- PR #1360: Improved tests for importing SciKit-Learn models into FIL
- PR #1368: Add --num-rows benchmark command line argument
- PR #1351: Build treelite temporarily for GPU CI testing of FIL Scikit-learn model importing
- PR #1366: Modify train_test_split to use CuPy and accept device arrays
- PR #1258: Documenting new MPI communicator for multi-node multi-GPU testing
- PR #1345: Removing deprecated should_downcast argument
- PR #1362: device_buffer in UMAP + Sparse prims
- PR #1376: AUTO value for FIL algorithm
- PR #1408: Updated pickle tests to delete the pre-pickled model to prevent pointer leakage
- PR #1357: Run benchmarks multiple times for CI
- PR #1382: ARIMA optimization: move functions to C++ side
- PR #1392: Updated RF code to reduce duplication of the code
- PR #1444: UCX listener running in its own isolated thread
- PR #1445: Improved performance of FIL sparse trees
- PR #1431: Updated API docs
- PR #1441: Remove unused CUDA conda labels
- PR #1439: Match sklearn 0.22 default n_estimators for RF and fix test errors
- PR #1461: Add kneighbors to API docs

## Bug Fixes
- PR #1281: Making rng.h threadsafe
- PR #1212: Fix cmake git cloning always running configure in subprojects
- PR #1261: Fix comms build errors due to cuml++ include folder changes
- PR #1267: Update build.sh for recent change of building comms in main CMakeLists
- PR #1278: Removed incorrect overloaded instance of eigJacobi
- PR #1302: Updates for numba 0.46
- PR #1313: Updated the RF tests to set the seed and n_streams
- PR #1319: Using machineName arg passed in instead of default for ASV reporting
- PR #1326: Fix illegal memory access in make_regression (bounds issue)
- PR #1330: Fix C++ unit test utils for better handling of differences near zero
- PR #1342: Fix to prevent memory leakage in Lasso and ElasticNet
- PR #1337: Fix k-means init from preset cluster centers
- PR #1354: Fix SVM gamma=scale implementation
- PR #1344: Change other solver based methods to create solver object in init
- PR #1373: Fixing a few small bugs in make_blobs and adding asserts to pytests
- PR #1361: Improve SMO error handling
- PR #1384: Lower expectations on batched matrix tests to prevent CI failures
- PR #1380: Fix memory leaks in ARIMA
- PR #1391: Lower expectations on batched matrix tests even more
- PR #1394: Warning added in svd for cuda version 10.1
- PR #1407: Resolved RF predict issues and updated RF docstring
- PR #1401: Patch for lbfgs solver for logistic regression with no l1 penalty
- PR #1416: train_test_split numba and rmm device_array output bugfix
- PR #1419: UMAP pickle tests are using wrong n_neighbors value for trustworthiness
- PR #1438: KNN Classifier to properly return Dataframe with Dataframe input
- PR #1425: Deprecate seed and use random_state similar to Scikit-learn in train_test_split
- PR #1458: Add joblib as an explicit requirement
- PR #1474: Defer knn mnmg to 0.12 nightly builds and disable ucx-py dependency

# cuML 0.10.0 (16 Oct 2019)

## New Features
- PR #1148: C++ benchmark tool for c++/CUDA code inside cuML
- PR #1071: Selective eigen solver of cuSolver
- PR #1073: Updating RF wrappers to use FIL for GPU accelerated prediction
- PR #1104: CUDA 10.1 support
- PR #1113: prims: new batched make-symmetric-matrix primitive
- PR #1112: prims: new batched-gemv primitive
- PR #855: Added benchmark tools
- PR #1149 Add YYMMDD to version tag for nightly conda packages
- PR #892: General Gram matrices prim
- PR #912: Support Vector Machine
- PR #1274: Updated the RF score function to use GPU predict

## Improvements
- PR #961: High Peformance RF; HIST algo
- PR #1028: Dockerfile updates after dir restructure. Conda env yaml to add statsmodels as a dependency
- PR #1047: Consistent OPG interface for kmeans, based on internal libcumlprims update
- PR #763: Add examples to train_test_split documentation
- PR #1093: Unified inference kernels for different FIL algorithms
- PR #1076: Paying off some UMAP / Spectral tech debt.
- PR #1086: Ensure RegressorMixin scorer uses device arrays
- PR #1110: Adding tests to use default values of parameters of the models
- PR #1108: input_to_host_array function in input_utils for input processing to host arrays
- PR #1114: K-means: Exposing useful params, removing unused params, proxying params in Dask
- PR #1138: Implementing ANY_RANK semantics on irecv
- PR #1142: prims: expose separate InType and OutType for unaryOp and binaryOp
- PR #1115: Moving dask_make_blobs to cuml.dask.datasets. Adding conversion to dask.DataFrame
- PR #1136: CUDA 10.1 CI updates
- PR #1135: K-means: add boundary cases for kmeans||, support finer control with convergence
- PR #1163: Some more correctness improvements. Better verbose printing
- PR #1165: Adding except + in all remaining cython
- PR #1186: Using LocalCUDACluster Pytest fixture
- PR #1173: Docs: Barnes Hut TSNE documentation
- PR #1176: Use new RMM API based on Cython
- PR #1219: Adding custom bench_func and verbose logging to cuml.benchmark
- PR #1247: Improved MNMG RF error checking

## Bug Fixes

- PR #1231: RF respect number of cuda streams from cuml handle
- PR #1230: Rf bugfix memleak in regression
- PR #1208: compile dbscan bug
- PR #1016: Use correct libcumlprims version in GPU CI
- PR #1040: Update version of numba in development conda yaml files
- PR #1043: Updates to accomodate cuDF python code reorganization
- PR #1044: Remove nvidia driver installation from ci/cpu/build.sh
- PR #991: Barnes Hut TSNE Memory Issue Fixes
- PR #1075: Pinning Dask version for consistent CI results
- PR #990: Barnes Hut TSNE Memory Issue Fixes
- PR #1066: Using proper set of workers to destroy nccl comms
- PR #1072: Remove pip requirements and setup
- PR #1074: Fix flake8 CI style check
- PR #1087: Accuracy improvement for sqrt/log in RF max_feature
- PR #1088: Change straggling numba python allocations to use RMM
- PR #1106: Pinning Distributed version to match Dask for consistent CI results
- PR #1116: TSNE CUDA 10.1 Bug Fixes
- PR #1132: DBSCAN Batching Bug Fix
- PR #1162: DASK RF random seed bug fix
- PR #1164: Fix check_dtype arg handling for input_to_dev_array
- PR #1171: SVM prediction bug fix
- PR #1177: Update dask and distributed to 2.5
- PR #1204: Fix SVM crash on Turing
- PR #1199: Replaced sprintf() with snprintf() in THROW()
- PR #1205: Update dask-cuda in yml envs
- PR #1211: Fixing Dask k-means transform bug and adding test
- PR #1236: Improve fix for SMO solvers potential crash on Turing
- PR #1251: Disable compiler optimization for CUDA 10.1 for distance prims
- PR #1260: Small bugfix for major conversion in input_utils
- PR #1276: Fix float64 prediction crash in test_random_forest

# cuML 0.9.0 (21 Aug 2019)

## New Features

- PR #894: Convert RF to treelite format
- PR #826: Jones transformation of params for ARIMA models timeSeries ml-prim
- PR #697: Silhouette Score metric ml-prim
- PR #674: KL Divergence metric ml-prim
- PR #787: homogeneity, completeness and v-measure metrics ml-prim
- PR #711: Mutual Information metric ml-prim
- PR #724: Entropy metric ml-prim
- PR #766: Expose score method based on inertia for KMeans
- PR #823: prims: cluster dispersion metric
- PR #816: Added inverse_transform() for LabelEncoder
- PR #789: prims: sampling without replacement
- PR #813: prims: Col major istance prim
- PR #635: Random Forest & Decision Tree Regression (Single-GPU)
- PR #819: Forest Inferencing Library (FIL)
- PR #829: C++: enable nvtx ranges
- PR #835: Holt-Winters algorithm
- PR #837: treelite for decision forest exchange format
- PR #871: Wrapper for FIL
- PR #870: make_blobs python function
- PR #881: wrappers for accuracy_score and adjusted_rand_score functions
- PR #840: Dask RF classification and regression
- PR #870: make_blobs python function
- PR #879: import of treelite models to FIL
- PR #892: General Gram matrices prim
- PR #883: Adding MNMG Kmeans
- PR #930: Dask RF
- PR #882: TSNE - T-Distributed Stochastic Neighbourhood Embedding
- PR #624: Internals API & Graph Based Dimensionality Reductions Callback
- PR #926: Wrapper for FIL
- PR #994: Adding MPI comm impl for testing / benchmarking MNMG CUDA
- PR #960: Enable using libcumlprims for MG algorithms/prims

## Improvements
- PR #822: build: build.sh update to club all make targets together
- PR #807: Added development conda yml files
- PR #840: Require cmake >= 3.14
- PR #832: Stateless Decision Tree and Random Forest API
- PR #857: Small modifications to comms for utilizing IB w/ Dask
- PR #851: Random forest Stateless API wrappers
- PR #865: High Performance RF
- PR #895: Pretty prints arguments!
- PR #920: Add an empty marker kernel for tracing purposes
- PR #915: syncStream added to cumlCommunicator
- PR #922: Random Forest support in FIL
- PR #911: Update headers to credit CannyLabs BH TSNE implementation
- PR #918: Streamline CUDA_REL environment variable
- PR #924: kmeans: updated APIs to be stateless, refactored code for mnmg support
- PR #950: global_bias support in FIL
- PR #773: Significant improvements to input checking of all classes and common input API for Python
- PR #957: Adding docs to RF & KMeans MNMG. Small fixes for release
- PR #965: Making dask-ml a hard dependency
- PR #976: Update api.rst for new 0.9 classes
- PR #973: Use cudaDeviceGetAttribute instead of relying on cudaDeviceProp object being passed
- PR #978: Update README for 0.9
- PR #1009: Fix references to notebooks-contrib
- PR #1015: Ability to control the number of internal streams in cumlHandle_impl via cumlHandle
- PR #1175: Add more modules to docs ToC

## Bug Fixes

- PR #923: Fix misshapen level/trend/season HoltWinters output
- PR #831: Update conda package dependencies to cudf 0.9
- PR #772: Add missing cython headers to SGD and CD
- PR #849: PCA no attribute trans_input_ transform bug fix
- PR #869: Removing incorrect information from KNN Docs
- PR #885: libclang installation fix for GPUCI
- PR #896: Fix typo in comms build instructions
- PR #921: Fix build scripts using incorrect cudf version
- PR #928: TSNE Stability Adjustments
- PR #934: Cache cudaDeviceProp in cumlHandle for perf reasons
- PR #932: Change default param value for RF classifier
- PR #949: Fix dtype conversion tests for unsupported cudf dtypes
- PR #908: Fix local build generated file ownerships
- PR #983: Change RF max_depth default to 16
- PR #987: Change default values for knn
- PR #988: Switch to exact tsne
- PR #991: Cleanup python code in cuml.dask.cluster
- PR #996: ucx_initialized being properly set in CommsContext
- PR #1007: Throws a well defined error when mutigpu is not enabled
- PR #1018: Hint location of nccl in build.sh for CI
- PR #1022: Using random_state to make K-Means MNMG tests deterministic
- PR #1034: Fix typos and formatting issues in RF docs
- PR #1052: Fix the rows_sample dtype to float

# cuML 0.8.0 (27 June 2019)

## New Features

- PR #652: Adjusted Rand Index metric ml-prim
- PR #679: Class label manipulation ml-prim
- PR #636: Rand Index metric ml-prim
- PR #515: Added Random Projection feature
- PR #504: Contingency matrix ml-prim
- PR #644: Add train_test_split utility for cuDF dataframes
- PR #612: Allow Cuda Array Interface, Numba inputs and input code refactor
- PR #641: C: Separate C-wrapper library build to generate libcuml.so
- PR #631: Add nvcategory based ordinal label encoder
- PR #681: Add MBSGDClassifier and MBSGDRegressor classes around SGD
- PR #705: Quasi Newton solver and LogisticRegression Python classes
- PR #670: Add test skipping functionality to build.sh
- PR #678: Random Forest Python class
- PR #684: prims: make_blobs primitive
- PR #673: prims: reduce cols by key primitive
- PR #812: Add cuML Communications API & consolidate Dask cuML

## Improvements

- PR #597: C++ cuML and ml-prims folder refactor
- PR #590: QN Recover from numeric errors
- PR #482: Introduce cumlHandle for pca and tsvd
- PR #573: Remove use of unnecessary cuDF column and series copies
- PR #601: Cython PEP8 cleanup and CI integration
- PR #596: Introduce cumlHandle for ols and ridge
- PR #579: Introduce cumlHandle for cd and sgd, and propagate C++ errors in cython level for cd and sgd
- PR #604: Adding cumlHandle to kNN, spectral methods, and UMAP
- PR #616: Enable clang-format for enforcing coding style
- PR #618: CI: Enable copyright header checks
- PR #622: Updated to use 0.8 dependencies
- PR #626: Added build.sh script, updated CI scripts and documentation
- PR #633: build: Auto-detection of GPU_ARCHS during cmake
- PR #650: Moving brute force kNN to prims. Creating stateless kNN API.
- PR #662: C++: Bulk clang-format updates
- PR #671: Added pickle pytests and correct pickling of Base class
- PR #675: atomicMin/Max(float, double) with integer atomics and bit flipping
- PR #677: build: 'deep-clean' to build.sh to clean faiss build as well
- PR #683: Use stateless c++ API in KNN so that it can be pickled properly
- PR #686: Use stateless c++ API in UMAP so that it can be pickled properly
- PR #695: prims: Refactor pairwise distance
- PR #707: Added stress test and updated documentation for RF
- PR #701: Added emacs temporary file patterns to .gitignore
- PR #606: C++: Added tests for host_buffer and improved device_buffer and host_buffer implementation
- PR #726: Updated RF docs and stress test
- PR #730: Update README and RF docs for 0.8
- PR #744: Random projections generating binomial on device. Fixing tests.
- PR #741: Update API docs for 0.8
- PR #754: Pickling of UMAP/KNN
- PR #753: Made PCA and TSVD picklable
- PR #746: LogisticRegression and QN API docstrings
- PR #820: Updating DEVELOPER GUIDE threading guidelines

## Bug Fixes
- PR #584: Added missing virtual destructor to deviceAllocator and hostAllocator
- PR #620: C++: Removed old unit-test files in ml-prims
- PR #627: C++: Fixed dbscan crash issue filed in 613
- PR #640: Remove setuptools from conda run dependency
- PR #646: Update link in contributing.md
- PR #649: Bug fix to LinAlg::reduce_rows_by_key prim filed in issue #648
- PR #666: fixes to gitutils.py to resolve both string decode and handling of uncommitted files
- PR #676: Fix template parameters in `bernoulli()` implementation.
- PR #685: Make CuPy optional to avoid nccl conda package conflicts
- PR #687: prims: updated tolerance for reduce_cols_by_key unit-tests
- PR #689: Removing extra prints from NearestNeighbors cython
- PR #718: Bug fix for DBSCAN and increasing batch size of sgd
- PR #719: Adding additional checks for dtype of the data
- PR #736: Bug fix for RF wrapper and .cu print function
- PR #547: Fixed issue if C++ compiler is specified via CXX during configure.
- PR #759: Configure Sphinx to render params correctly
- PR #762: Apply threshold to remove flakiness of UMAP tests.
- PR #768: Fixing memory bug from stateless refactor
- PR #782: Nearest neighbors checking properly whether memory should be freed
- PR #783: UMAP was using wrong size for knn computation
- PR #776: Hotfix for self.variables in RF
- PR #777: Fix numpy input bug
- PR #784: Fix jit of shuffle_idx python function
- PR #790: Fix rows_sample input type for RF
- PR #793: Fix for dtype conversion utility for numba arrays without cupy installed
- PR #806: Add a seed for sklearn model in RF test file
- PR #843: Rf quantile fix

# cuML 0.7.0 (10 May 2019)

## New Features

- PR #405: Quasi-Newton GLM Solvers
- PR #277: Add row- and column-wise weighted mean primitive
- PR #424: Add a grid-sync struct for inter-block synchronization
- PR #430: Add R-Squared Score to ml primitives
- PR #463: Add matrix gather to ml primitives
- PR #435: Expose cumlhandle in cython + developer guide
- PR #455: Remove default-stream arguement across ml-prims and cuML
- PR #375: cuml cpp shared library renamed to libcuml++.so
- PR #460: Random Forest & Decision Trees (Single-GPU, Classification)
- PR #491: Add doxygen build target for ml-prims
- PR #505: Add R-Squared Score to python interface
- PR #507: Add coordinate descent for lasso and elastic-net
- PR #511: Add a minmax ml-prim
- PR #516: Added Trustworthiness score feature
- PR #520: Add local build script to mimic gpuCI
- PR #503: Add column-wise matrix sort primitive
- PR #525: Add docs build script to cuML
- PR #528: Remove current KMeans and replace it with a new single GPU implementation built using ML primitives

## Improvements

- PR #481: Refactoring Quasi-Newton to use cumlHandle
- PR #467: Added validity check on cumlHandle_t
- PR #461: Rewrote permute and added column major version
- PR #440: README updates
- PR #295: Improve build-time and the interface e.g., enable bool-OutType, for distance()
- PR #390: Update docs version
- PR #272: Add stream parameters to cublas and cusolver wrapper functions
- PR #447: Added building and running mlprims tests to CI
- PR #445: Lower dbscan memory usage by computing adjacency matrix directly
- PR #431: Add support for fancy iterator input types to LinAlg::reduce_rows_by_key
- PR #394: Introducing cumlHandle API to dbscan and add example
- PR #500: Added CI check for black listed CUDA Runtime API calls
- PR #475: exposing cumlHandle for dbscan from python-side
- PR #395: Edited the CONTRIBUTING.md file
- PR #407: Test files to run stress, correctness and unit tests for cuml algos
- PR #512: generic copy method for copying buffers between device/host
- PR #533: Add cudatoolkit conda dependency
- PR #524: Use cmake find blas and find lapack to pass configure options to faiss
- PR #527: Added notes on UMAP differences from reference implementation
- PR #540: Use latest release version in update-version CI script
- PR #552: Re-enable assert in kmeans tests with xfail as needed
- PR #581: Add shared memory fast col major to row major function back with bound checks
- PR #592: More efficient matrix copy/reverse methods
- PR #721: Added pickle tests for DBSCAN and Random Projections

## Bug Fixes

- PR #334: Fixed segfault in `ML::cumlHandle_impl::destroyResources`
- PR #349: Developer guide clarifications for cumlHandle and cumlHandle_impl
- PR #398: Fix CI scripts to allow nightlies to be uploaded
- PR #399: Skip PCA tests to allow CI to run with driver 418
- PR #422: Issue in the PCA tests was solved and CI can run with driver 418
- PR #409: Add entry to gitmodules to ignore build artifacts
- PR #412: Fix for svdQR function in ml-prims
- PR #438: Code that depended on FAISS was building everytime.
- PR #358: Fixed an issue when switching streams on MLCommon::device_buffer and MLCommon::host_buffer
- PR #434: Fixing bug in CSR tests
- PR #443: Remove defaults channel from ci scripts
- PR #384: 64b index arithmetic updates to the kernels inside ml-prims
- PR #459: Fix for runtime library path of pip package
- PR #464: Fix for C++11 destructor warning in qn
- PR #466: Add support for column-major in LinAlg::*Norm methods
- PR #465: Fixing deadlock issue in GridSync due to consecutive sync calls
- PR #468: Fix dbscan example build failure
- PR #470: Fix resource leakage in Kalman filter python wrapper
- PR #473: Fix gather ml-prim test for change in rng uniform API
- PR #477: Fixes default stream initialization in cumlHandle
- PR #480: Replaced qn_fit() declaration with #include of file containing definition to fix linker error
- PR #495: Update cuDF and RMM versions in GPU ci test scripts
- PR #499: DEVELOPER_GUIDE.md: fixed links and clarified ML::detail::streamSyncer example
- PR #506: Re enable ml-prim tests in CI
- PR #508: Fix for an error with default argument in LinAlg::meanSquaredError
- PR #519: README.md Updates and adding BUILD.md back
- PR #526: Fix the issue of wrong results when fit and transform of PCA are called separately
- PR #531: Fixing missing arguments in updateDevice() for RF
- PR #543: Exposing dbscan batch size through cython API and fixing broken batching
- PR #551: Made use of ZLIB_LIBRARIES consistent between ml_test and ml_mg_test
- PR #557: Modified CI script to run cuML tests before building mlprims and removed lapack flag
- PR #578: Updated Readme.md to add lasso and elastic-net
- PR #580: Fixing cython garbage collection bug in KNN
- PR #577: Use find libz in prims cmake
- PR #594: fixed cuda-memcheck mean_center test failures


# cuML 0.6.1 (09 Apr 2019)

## Bug Fixes

- PR #462 Runtime library path fix for cuML pip package


# cuML 0.6.0 (22 Mar 2019)

## New Features

- PR #249: Single GPU Stochastic Gradient Descent for linear regression, logistic regression, and linear svm with L1, L2, and elastic-net penalties.
- PR #247: Added "proper" CUDA API to cuML
- PR #235: NearestNeighbors MG Support
- PR #261: UMAP Algorithm
- PR #290: NearestNeighbors numpy MG Support
- PR #303: Reusable spectral embedding / clustering
- PR #325: Initial support for single process multi-GPU OLS and tSVD
- PR #271: Initial support for hyperparameter optimization with dask for many models

## Improvements

- PR #144: Dockerfile update and docs for LinearRegression and Kalman Filter.
- PR #168: Add /ci/gpu/build.sh file to cuML
- PR #167: Integrating full-n-final ml-prims repo inside cuml
- PR #198: (ml-prims) Removal of *MG calls + fixed a bug in permute method
- PR #194: Added new ml-prims for supporting LASSO regression.
- PR #114: Building faiss C++ api into libcuml
- PR #64: Using FAISS C++ API in cuML and exposing bindings through cython
- PR #208: Issue ml-common-3: Math.h: swap thrust::for_each with binaryOp,unaryOp
- PR #224: Improve doc strings for readable rendering with readthedocs
- PR #209: Simplify README.md, move build instructions to BUILD.md
- PR #218: Fix RNG to use given seed and adjust RNG test tolerances.
- PR #225: Support for generating random integers
- PR #215: Refactored LinAlg::norm to Stats::rowNorm and added Stats::colNorm
- PR #234: Support for custom output type and passing index value to main_op in *Reduction kernels
- PR #230: Refactored the cuda_utils header
- PR #236: Refactored cuml python package structure to be more sklearn like
- PR #232: Added reduce_rows_by_key
- PR #246: Support for 2 vectors in the matrix vector operator
- PR #244: Fix for single GPU OLS and Ridge to support one column training data
- PR #271: Added get_params and set_params functions for linear and ridge regression
- PR #253: Fix for issue #250-reduce_rows_by_key failed memcheck for small nkeys
- PR #269: LinearRegression, Ridge Python docs update and cleaning
- PR #322: set_params updated
- PR #237: Update build instructions
- PR #275: Kmeans use of faster gpu_matrix
- PR #288: Add n_neighbors to NearestNeighbors constructor
- PR #302: Added FutureWarning for deprecation of current kmeans algorithm
- PR #312: Last minute cleanup before release
- PR #315: Documentation updating and enhancements
- PR #330: Added ignored argument to pca.fit_transform to map to sklearn's implemenation
- PR #342: Change default ABI to ON
- PR #572: Pulling DBSCAN components into reusable primitives


## Bug Fixes

- PR #193: Fix AttributeError in PCA and TSVD
- PR #211: Fixing inconsistent use of proper batch size calculation in DBSCAN
- PR #202: Adding back ability for users to define their own BLAS
- PR #201: Pass CMAKE CUDA path to faiss/configure script
- PR #200 Avoid using numpy via cimport in KNN
- PR #228: Bug fix: LinAlg::unaryOp with 0-length input
- PR #279: Removing faiss-gpu references in README
- PR #321: Fix release script typo
- PR #327: Update conda requirements for version 0.6 requirements
- PR #352: Correctly calculating numpy chunk sizing for kNN
- PR #345: Run python import as part of package build to trigger compilation
- PR #347: Lowering memory usage of kNN.
- PR #355: Fixing issues with very large numpy inputs to SPMG OLS and tSVD.
- PR #357: Removing FAISS requirement from README
- PR #362: Fix for matVecOp crashing on large input sizes
- PR #366: Index arithmetic issue fix with TxN_t class
- PR #376: Disabled kmeans tests since they are currently too sensitive (see #71)
- PR #380: Allow arbitrary data size on ingress for numba_utils.row_matrix
- PR #385: Fix for long import cuml time in containers and fix for setup_pip
- PR #630: Fixing a missing kneighbors in nearest neighbors python proxy

# cuML 0.5.1 (05 Feb 2019)

## Bug Fixes

- PR #189 Avoid using numpy via cimport to prevent ABI issues in Cython compilation


# cuML 0.5.0 (28 Jan 2019)

## New Features

- PR #66: OLS Linear Regression
- PR #44: Distance calculation ML primitives
- PR #69: Ridge (L2 Regularized) Linear Regression
- PR #103: Linear Kalman Filter
- PR #117: Pip install support
- PR #64: Device to device support from cuML device pointers into FAISS

## Improvements

- PR #56: Make OpenMP optional for building
- PR #67: Github issue templates
- PR #44: Refactored DBSCAN to use ML primitives
- PR #91: Pytest cleanup and sklearn toyset datasets based pytests for kmeans and dbscan
- PR #75: C++ example to use kmeans
- PR #117: Use cmake extension to find any zlib installed in system
- PR #94: Add cmake flag to set ABI compatibility
- PR #139: Move thirdparty submodules to root and add symlinks to new locations
- PR #151: Replace TravisCI testing and conda pkg builds with gpuCI
- PR #164: Add numba kernel for faster column to row major transform
- PR #114: Adding FAISS to cuml build

## Bug Fixes

- PR #48: CUDA 10 compilation warnings fix
- PR #51: Fixes to Dockerfile and docs for new build system
- PR #72: Fixes for GCC 7
- PR #96: Fix for kmeans stack overflow with high number of clusters
- PR #105: Fix for AttributeError in kmeans fit method
- PR #113: Removed old  glm python/cython files
- PR #118: Fix for AttributeError in kmeans predict method
- PR #125: Remove randomized solver option from PCA python bindings


# cuML 0.4.0 (05 Dec 2018)

## New Features

## Improvements

- PR #42: New build system: separation of libcuml.so and cuml python package
- PR #43: Added changelog.md

## Bug Fixes


# cuML 0.3.0 (30 Nov 2018)

## New Features

- PR #33: Added ability to call cuML algorithms using numpy arrays

## Improvements

- PR #24: Fix references of python package from cuML to cuml and start using versioneer for better versioning
- PR #40: Added support for refactored cuDF 0.3.0, updated Conda files
- PR #33: Major python test cleaning, all tests pass with cuDF 0.2.0 and 0.3.0. Preparation for new build system
- PR #34: Updated batch count calculation logic in DBSCAN
- PR #35: Beginning of DBSCAN refactor to use cuML mlprims and general improvements

## Bug Fixes

- PR #30: Fixed batch size bug in DBSCAN that caused crash. Also fixed various locations for potential integer overflows
- PR #28: Fix readthedocs build documentation
- PR #29: Fix pytests for cuml name change from cuML
- PR #33: Fixed memory bug that would cause segmentation faults due to numba releasing memory before it was used. Also fixed row major/column major bugs for different algorithms
- PR #36: Fix kmeans gtest to use device data
- PR #38: cuda\_free bug removed that caused google tests to sometimes pass and sometimes fail randomly
- PR #39: Updated cmake to correctly link with CUDA libraries, add CUDA runtime linking and include source files in compile target

# cuML 0.2.0 (02 Nov 2018)

## New Features

- PR #11: Kmeans algorithm added
- PR #7: FAISS KNN wrapper added
- PR #21: Added Conda install support

## Improvements

- PR #15: Added compatibility with cuDF (from prior pyGDF)
- PR #13: Added FAISS to Dockerfile
- PR #21: Added TravisCI build system for CI and Conda builds

## Bug Fixes

- PR #4: Fixed explained variance bug in TSVD
- PR #5: Notebook bug fixes and updated results


# cuML 0.1.0

Initial release including PCA, TSVD, DBSCAN, ml-prims and cython wrappers<|MERGE_RESOLUTION|>--- conflicted
+++ resolved
@@ -47,11 +47,8 @@
 - PR #1825: `--nvtx` option in `build.sh`
 - PR #1837: Simplify cuML Array construction
 - PR #1848: Rely on subclassing for cuML Array serialization
-<<<<<<< HEAD
 - PR #1866: Minimizing client memory pressure on Naive Bayes
-=======
 - PR #1788: Removing complexity bottleneck in S-ARIMA
->>>>>>> 8ee128cd
 
 ## Bug Fixes
 - PR #1833: Fix depth issue in shallow RF regression estimators

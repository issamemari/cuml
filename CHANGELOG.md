# cuML 0.11.0 (Date TBD)

## New Features

- PR #1295: Cython side of MNMG PCA
- PR #1218: prims: histogram prim
- PR #1129: C++: Separate include folder for C++ API distribution
- PR #1282: OPG KNN MNMG
- PR #1242: Initial implementation of FIL sparse forests
- PR #1194: Initial ARIMA time-series modeling support.
- PR #1286: Importing treelite models as FIL sparse forests
- PR #1285: Fea minimum impurity decrease RF param
- PR #1301: Add make_regression to generate regression datasets
- PR #1322: RF pickling using treelite, protobuf and FIL
- PR #1332: Add option to cuml.dask make_blobs to produce dask array
- PR #1307: Add RF regression benchmark
- PR #1327: Update the code to build treelite with protobuf
- PR #1289: Add Python benchmarking support for FIL
- PR #1371: Cython side of MNMG tSVD
- PR #1386: Expose SVC decision function value

## Improvements
- PR #1170: Use git to clone subprojects instead of git submodules
- PR #1239: Updated the treelite version
- PR #1225: setup.py clone dependencies like cmake and correct include paths
- PR #1224: Refactored FIL to prepare for sparse trees
- PR #1249: Include libcuml.so C API in installed targets
- PR #1259: Conda dev environment updates and use libcumlprims current version in CI
- PR #1277: Change dependency order in cmake for better printing at compile time
- PR #1264: Add -s flag to GPU CI pytest for better error printing
- PR #1271: Updated the Ridge regression documentation
- PR #1283: Updated the cuMl docs to include MBSGD and adjusted_rand_score
- PR #1300: Lowercase parameter versions for FIL algorithms
- PR #1312: Update CuPy to version 6.5 and use conda-forge channel
- PR #1336: Import SciKit-Learn models into FIL
- PR #1314: Added options needed for ASVDb output (CUDA ver, etc.), added option
  to select algos
- PR #1335: Options to print available algorithms and datasets
  in the Python benchmark
- PR #1338: Remove BUILD_ABI references in CI scripts
- PR #1340: Updated unit tests to uses larger dataset
- PR #1351: Build treelite temporarily for GPU CI testing of FIL Scikit-learn
  model importing
- PR #1360: Improved tests for importing SciKit-Learn models into FIL
- PR #1368: Add --num-rows benchmark command line argument
- PR #1351: Build treelite temporarily for GPU CI testing of FIL Scikit-learn model importing
- PR #1366: Modify train_test_split to use CuPy and accept device arrays
- PR #1258: Documenting new MPI communicator for multi-node multi-GPU testing
- PR #1345: Removing deprecated should_downcast argument
- PR #1362: device_buffer in UMAP + Sparse prims
<<<<<<< HEAD
- PR #1376: AUTO value for FIL algorithm
=======
- PR #1357: Run benchmarks multiple times for CI
- PR #1382: ARIMA optimization: move functions to C++ side
>>>>>>> c8180b08

## Bug Fixes
- PR #1281: Making rng.h threadsafe
- PR #1212: Fix cmake git cloning always running configure in subprojects
- PR #1261: Fix comms build errors due to cuml++ include folder changes
- PR #1267: Update build.sh for recent change of building comms in main CMakeLists
- PR #1278: Removed incorrect overloaded instance of eigJacobi
- PR #1302: Updates for numba 0.46
- PR #1313: Updated the RF tests to set the seed and n_streams
- PR #1319: Using machineName arg passed in instead of default for ASV reporting
- PR #1326: Fix illegal memory access in make_regression (bounds issue)
- PR #1330: Fix C++ unit test utils for better handling of differences near zero
- PR #1342: Fix to prevent memory leakage in Lasso and ElasticNet
- PR #1337: Fix k-means init from preset cluster centers
- PR #1354: Fix SVM gamma=scale implementation
- PR #1344: Change other solver based methods to create solver object in init
- PR #1373: Fixing a few small bugs in make_blobs and adding asserts to pytests
- PR #1361: Improve SMO error handling
- PR #1384: Lower expectations on batched matrix tests to prevent CI failures
- PR #1380: Fix memory leaks in ARIMA
- PR #1391: Lower expectations on batched matrix tests even more
- PR #1394: Warning added in svd for cuda version 10.1
- PR #1407: Resolved RF predict issues and updated RF docstring
- PR #1401: Patch for lbfgs solver for logistic regression with no l1 penalty
- PR #1416: train_test_split numba and rmm device_array output bugfix
- PR #1419: UMAP pickle tests are using wrong n_neighbors value for trustworthiness

# cuML 0.10.0 (16 Oct 2019)

## New Features
- PR #1148: C++ benchmark tool for c++/CUDA code inside cuML
- PR #1071: Selective eigen solver of cuSolver
- PR #1073: Updating RF wrappers to use FIL for GPU accelerated prediction
- PR #1104: CUDA 10.1 support
- PR #1113: prims: new batched make-symmetric-matrix primitive
- PR #1112: prims: new batched-gemv primitive
- PR #855: Added benchmark tools
- PR #1149 Add YYMMDD to version tag for nightly conda packages
- PR #892: General Gram matrices prim
- PR #912: Support Vector Machine
- PR #1274: Updated the RF score function to use GPU predict

## Improvements
- PR #961: High Peformance RF; HIST algo
- PR #1028: Dockerfile updates after dir restructure. Conda env yaml to add statsmodels as a dependency
- PR #1047: Consistent OPG interface for kmeans, based on internal libcumlprims update
- PR #763: Add examples to train_test_split documentation
- PR #1093: Unified inference kernels for different FIL algorithms
- PR #1076: Paying off some UMAP / Spectral tech debt.
- PR #1086: Ensure RegressorMixin scorer uses device arrays
- PR #1110: Adding tests to use default values of parameters of the models
- PR #1108: input_to_host_array function in input_utils for input processing to host arrays
- PR #1114: K-means: Exposing useful params, removing unused params, proxying params in Dask
- PR #1138: Implementing ANY_RANK semantics on irecv
- PR #1142: prims: expose separate InType and OutType for unaryOp and binaryOp
- PR #1115: Moving dask_make_blobs to cuml.dask.datasets. Adding conversion to dask.DataFrame
- PR #1136: CUDA 10.1 CI updates
- PR #1135: K-means: add boundary cases for kmeans||, support finer control with convergence
- PR #1163: Some more correctness improvements. Better verbose printing
- PR #1165: Adding except + in all remaining cython
- PR #1186: Using LocalCUDACluster Pytest fixture
- PR #1173: Docs: Barnes Hut TSNE documentation
- PR #1176: Use new RMM API based on Cython
- PR #1219: Adding custom bench_func and verbose logging to cuml.benchmark
- PR #1247: Improved MNMG RF error checking

## Bug Fixes

- PR #1231: RF respect number of cuda streams from cuml handle
- PR #1230: Rf bugfix memleak in regression
- PR #1208: compile dbscan bug
- PR #1016: Use correct libcumlprims version in GPU CI
- PR #1040: Update version of numba in development conda yaml files
- PR #1043: Updates to accomodate cuDF python code reorganization
- PR #1044: Remove nvidia driver installation from ci/cpu/build.sh
- PR #991: Barnes Hut TSNE Memory Issue Fixes
- PR #1075: Pinning Dask version for consistent CI results
- PR #990: Barnes Hut TSNE Memory Issue Fixes
- PR #1066: Using proper set of workers to destroy nccl comms
- PR #1072: Remove pip requirements and setup
- PR #1074: Fix flake8 CI style check
- PR #1087: Accuracy improvement for sqrt/log in RF max_feature
- PR #1088: Change straggling numba python allocations to use RMM
- PR #1106: Pinning Distributed version to match Dask for consistent CI results
- PR #1116: TSNE CUDA 10.1 Bug Fixes
- PR #1132: DBSCAN Batching Bug Fix
- PR #1162: DASK RF random seed bug fix
- PR #1164: Fix check_dtype arg handling for input_to_dev_array
- PR #1171: SVM prediction bug fix
- PR #1177: Update dask and distributed to 2.5
- PR #1204: Fix SVM crash on Turing
- PR #1199: Replaced sprintf() with snprintf() in THROW()
- PR #1205: Update dask-cuda in yml envs
- PR #1211: Fixing Dask k-means transform bug and adding test
- PR #1236: Improve fix for SMO solvers potential crash on Turing
- PR #1251: Disable compiler optimization for CUDA 10.1 for distance prims
- PR #1260: Small bugfix for major conversion in input_utils
- PR #1276: Fix float64 prediction crash in test_random_forest

# cuML 0.9.0 (21 Aug 2019)

## New Features

- PR #894: Convert RF to treelite format
- PR #826: Jones transformation of params for ARIMA models timeSeries ml-prim
- PR #697: Silhouette Score metric ml-prim
- PR #674: KL Divergence metric ml-prim
- PR #787: homogeneity, completeness and v-measure metrics ml-prim
- PR #711: Mutual Information metric ml-prim
- PR #724: Entropy metric ml-prim
- PR #766: Expose score method based on inertia for KMeans
- PR #823: prims: cluster dispersion metric
- PR #816: Added inverse_transform() for LabelEncoder
- PR #789: prims: sampling without replacement
- PR #813: prims: Col major istance prim
- PR #635: Random Forest & Decision Tree Regression (Single-GPU)
- PR #819: Forest Inferencing Library (FIL)
- PR #829: C++: enable nvtx ranges
- PR #835: Holt-Winters algorithm
- PR #837: treelite for decision forest exchange format
- PR #871: Wrapper for FIL
- PR #870: make_blobs python function
- PR #881: wrappers for accuracy_score and adjusted_rand_score functions
- PR #840: Dask RF classification and regression
- PR #870: make_blobs python function
- PR #879: import of treelite models to FIL
- PR #892: General Gram matrices prim
- PR #883: Adding MNMG Kmeans
- PR #930: Dask RF
- PR #882: TSNE - T-Distributed Stochastic Neighbourhood Embedding
- PR #624: Internals API & Graph Based Dimensionality Reductions Callback
- PR #926: Wrapper for FIL
- PR #994: Adding MPI comm impl for testing / benchmarking MNMG CUDA
- PR #960: Enable using libcumlprims for MG algorithms/prims

## Improvements
- PR #822: build: build.sh update to club all make targets together
- PR #807: Added development conda yml files
- PR #840: Require cmake >= 3.14
- PR #832: Stateless Decision Tree and Random Forest API
- PR #857: Small modifications to comms for utilizing IB w/ Dask
- PR #851: Random forest Stateless API wrappers
- PR #865: High Performance RF
- PR #895: Pretty prints arguments!
- PR #920: Add an empty marker kernel for tracing purposes
- PR #915: syncStream added to cumlCommunicator
- PR #922: Random Forest support in FIL
- PR #911: Update headers to credit CannyLabs BH TSNE implementation
- PR #918: Streamline CUDA_REL environment variable
- PR #924: kmeans: updated APIs to be stateless, refactored code for mnmg support
- PR #950: global_bias support in FIL
- PR #773: Significant improvements to input checking of all classes and common input API for Python
- PR #957: Adding docs to RF & KMeans MNMG. Small fixes for release
- PR #965: Making dask-ml a hard dependency
- PR #976: Update api.rst for new 0.9 classes
- PR #973: Use cudaDeviceGetAttribute instead of relying on cudaDeviceProp object being passed
- PR #978: Update README for 0.9
- PR #1009: Fix references to notebooks-contrib
- PR #1015: Ability to control the number of internal streams in cumlHandle_impl via cumlHandle
- PR #1175: Add more modules to docs ToC

## Bug Fixes

- PR #923: Fix misshapen level/trend/season HoltWinters output
- PR #831: Update conda package dependencies to cudf 0.9
- PR #772: Add missing cython headers to SGD and CD
- PR #849: PCA no attribute trans_input_ transform bug fix
- PR #869: Removing incorrect information from KNN Docs
- PR #885: libclang installation fix for GPUCI
- PR #896: Fix typo in comms build instructions
- PR #921: Fix build scripts using incorrect cudf version
- PR #928: TSNE Stability Adjustments
- PR #934: Cache cudaDeviceProp in cumlHandle for perf reasons
- PR #932: Change default param value for RF classifier
- PR #949: Fix dtype conversion tests for unsupported cudf dtypes
- PR #908: Fix local build generated file ownerships
- PR #983: Change RF max_depth default to 16
- PR #987: Change default values for knn
- PR #988: Switch to exact tsne
- PR #991: Cleanup python code in cuml.dask.cluster
- PR #996: ucx_initialized being properly set in CommsContext
- PR #1007: Throws a well defined error when mutigpu is not enabled
- PR #1018: Hint location of nccl in build.sh for CI
- PR #1022: Using random_state to make K-Means MNMG tests deterministic
- PR #1034: Fix typos and formatting issues in RF docs
- PR #1052: Fix the rows_sample dtype to float

# cuML 0.8.0 (27 June 2019)

## New Features

- PR #652: Adjusted Rand Index metric ml-prim
- PR #679: Class label manipulation ml-prim
- PR #636: Rand Index metric ml-prim
- PR #515: Added Random Projection feature
- PR #504: Contingency matrix ml-prim
- PR #644: Add train_test_split utility for cuDF dataframes
- PR #612: Allow Cuda Array Interface, Numba inputs and input code refactor
- PR #641: C: Separate C-wrapper library build to generate libcuml.so
- PR #631: Add nvcategory based ordinal label encoder
- PR #681: Add MBSGDClassifier and MBSGDRegressor classes around SGD
- PR #705: Quasi Newton solver and LogisticRegression Python classes
- PR #670: Add test skipping functionality to build.sh
- PR #678: Random Forest Python class
- PR #684: prims: make_blobs primitive
- PR #673: prims: reduce cols by key primitive
- PR #812: Add cuML Communications API & consolidate Dask cuML

## Improvements

- PR #597: C++ cuML and ml-prims folder refactor
- PR #590: QN Recover from numeric errors
- PR #482: Introduce cumlHandle for pca and tsvd
- PR #573: Remove use of unnecessary cuDF column and series copies
- PR #601: Cython PEP8 cleanup and CI integration
- PR #596: Introduce cumlHandle for ols and ridge
- PR #579: Introduce cumlHandle for cd and sgd, and propagate C++ errors in cython level for cd and sgd
- PR #604: Adding cumlHandle to kNN, spectral methods, and UMAP
- PR #616: Enable clang-format for enforcing coding style
- PR #618: CI: Enable copyright header checks
- PR #622: Updated to use 0.8 dependencies
- PR #626: Added build.sh script, updated CI scripts and documentation
- PR #633: build: Auto-detection of GPU_ARCHS during cmake
- PR #650: Moving brute force kNN to prims. Creating stateless kNN API.
- PR #662: C++: Bulk clang-format updates
- PR #671: Added pickle pytests and correct pickling of Base class
- PR #675: atomicMin/Max(float, double) with integer atomics and bit flipping
- PR #677: build: 'deep-clean' to build.sh to clean faiss build as well
- PR #683: Use stateless c++ API in KNN so that it can be pickled properly
- PR #686: Use stateless c++ API in UMAP so that it can be pickled properly
- PR #695: prims: Refactor pairwise distance
- PR #707: Added stress test and updated documentation for RF
- PR #701: Added emacs temporary file patterns to .gitignore
- PR #606: C++: Added tests for host_buffer and improved device_buffer and host_buffer implementation
- PR #726: Updated RF docs and stress test
- PR #730: Update README and RF docs for 0.8
- PR #744: Random projections generating binomial on device. Fixing tests.
- PR #741: Update API docs for 0.8
- PR #754: Pickling of UMAP/KNN
- PR #753: Made PCA and TSVD picklable
- PR #746: LogisticRegression and QN API docstrings
- PR #820: Updating DEVELOPER GUIDE threading guidelines

## Bug Fixes
- PR #584: Added missing virtual destructor to deviceAllocator and hostAllocator
- PR #620: C++: Removed old unit-test files in ml-prims
- PR #627: C++: Fixed dbscan crash issue filed in 613
- PR #640: Remove setuptools from conda run dependency
- PR #646: Update link in contributing.md
- PR #649: Bug fix to LinAlg::reduce_rows_by_key prim filed in issue #648
- PR #666: fixes to gitutils.py to resolve both string decode and handling of uncommitted files
- PR #676: Fix template parameters in `bernoulli()` implementation.
- PR #685: Make CuPy optional to avoid nccl conda package conflicts
- PR #687: prims: updated tolerance for reduce_cols_by_key unit-tests
- PR #689: Removing extra prints from NearestNeighbors cython
- PR #718: Bug fix for DBSCAN and increasing batch size of sgd
- PR #719: Adding additional checks for dtype of the data
- PR #736: Bug fix for RF wrapper and .cu print function
- PR #547: Fixed issue if C++ compiler is specified via CXX during configure.
- PR #759: Configure Sphinx to render params correctly
- PR #762: Apply threshold to remove flakiness of UMAP tests.
- PR #768: Fixing memory bug from stateless refactor
- PR #782: Nearest neighbors checking properly whether memory should be freed
- PR #783: UMAP was using wrong size for knn computation
- PR #776: Hotfix for self.variables in RF
- PR #777: Fix numpy input bug
- PR #784: Fix jit of shuffle_idx python function
- PR #790: Fix rows_sample input type for RF
- PR #793: Fix for dtype conversion utility for numba arrays without cupy installed
- PR #806: Add a seed for sklearn model in RF test file
- PR #843: Rf quantile fix

# cuML 0.7.0 (10 May 2019)

## New Features

- PR #405: Quasi-Newton GLM Solvers
- PR #277: Add row- and column-wise weighted mean primitive
- PR #424: Add a grid-sync struct for inter-block synchronization
- PR #430: Add R-Squared Score to ml primitives
- PR #463: Add matrix gather to ml primitives
- PR #435: Expose cumlhandle in cython + developer guide
- PR #455: Remove default-stream arguement across ml-prims and cuML
- PR #375: cuml cpp shared library renamed to libcuml++.so
- PR #460: Random Forest & Decision Trees (Single-GPU, Classification)
- PR #491: Add doxygen build target for ml-prims
- PR #505: Add R-Squared Score to python interface
- PR #507: Add coordinate descent for lasso and elastic-net
- PR #511: Add a minmax ml-prim
- PR #516: Added Trustworthiness score feature
- PR #520: Add local build script to mimic gpuCI
- PR #503: Add column-wise matrix sort primitive
- PR #525: Add docs build script to cuML
- PR #528: Remove current KMeans and replace it with a new single GPU implementation built using ML primitives

## Improvements

- PR #481: Refactoring Quasi-Newton to use cumlHandle
- PR #467: Added validity check on cumlHandle_t
- PR #461: Rewrote permute and added column major version
- PR #440: README updates
- PR #295: Improve build-time and the interface e.g., enable bool-OutType, for distance()
- PR #390: Update docs version
- PR #272: Add stream parameters to cublas and cusolver wrapper functions
- PR #447: Added building and running mlprims tests to CI
- PR #445: Lower dbscan memory usage by computing adjacency matrix directly
- PR #431: Add support for fancy iterator input types to LinAlg::reduce_rows_by_key
- PR #394: Introducing cumlHandle API to dbscan and add example
- PR #500: Added CI check for black listed CUDA Runtime API calls
- PR #475: exposing cumlHandle for dbscan from python-side
- PR #395: Edited the CONTRIBUTING.md file
- PR #407: Test files to run stress, correctness and unit tests for cuml algos
- PR #512: generic copy method for copying buffers between device/host
- PR #533: Add cudatoolkit conda dependency
- PR #524: Use cmake find blas and find lapack to pass configure options to faiss
- PR #527: Added notes on UMAP differences from reference implementation
- PR #540: Use latest release version in update-version CI script
- PR #552: Re-enable assert in kmeans tests with xfail as needed
- PR #581: Add shared memory fast col major to row major function back with bound checks
- PR #592: More efficient matrix copy/reverse methods
- PR #721: Added pickle tests for DBSCAN and Random Projections

## Bug Fixes

- PR #334: Fixed segfault in `ML::cumlHandle_impl::destroyResources`
- PR #349: Developer guide clarifications for cumlHandle and cumlHandle_impl
- PR #398: Fix CI scripts to allow nightlies to be uploaded
- PR #399: Skip PCA tests to allow CI to run with driver 418
- PR #422: Issue in the PCA tests was solved and CI can run with driver 418
- PR #409: Add entry to gitmodules to ignore build artifacts
- PR #412: Fix for svdQR function in ml-prims
- PR #438: Code that depended on FAISS was building everytime.
- PR #358: Fixed an issue when switching streams on MLCommon::device_buffer and MLCommon::host_buffer
- PR #434: Fixing bug in CSR tests
- PR #443: Remove defaults channel from ci scripts
- PR #384: 64b index arithmetic updates to the kernels inside ml-prims
- PR #459: Fix for runtime library path of pip package
- PR #464: Fix for C++11 destructor warning in qn
- PR #466: Add support for column-major in LinAlg::*Norm methods
- PR #465: Fixing deadlock issue in GridSync due to consecutive sync calls
- PR #468: Fix dbscan example build failure
- PR #470: Fix resource leakage in Kalman filter python wrapper
- PR #473: Fix gather ml-prim test for change in rng uniform API
- PR #477: Fixes default stream initialization in cumlHandle
- PR #480: Replaced qn_fit() declaration with #include of file containing definition to fix linker error
- PR #495: Update cuDF and RMM versions in GPU ci test scripts
- PR #499: DEVELOPER_GUIDE.md: fixed links and clarified ML::detail::streamSyncer example
- PR #506: Re enable ml-prim tests in CI
- PR #508: Fix for an error with default argument in LinAlg::meanSquaredError
- PR #519: README.md Updates and adding BUILD.md back
- PR #526: Fix the issue of wrong results when fit and transform of PCA are called separately
- PR #531: Fixing missing arguments in updateDevice() for RF
- PR #543: Exposing dbscan batch size through cython API and fixing broken batching
- PR #551: Made use of ZLIB_LIBRARIES consistent between ml_test and ml_mg_test
- PR #557: Modified CI script to run cuML tests before building mlprims and removed lapack flag
- PR #578: Updated Readme.md to add lasso and elastic-net
- PR #580: Fixing cython garbage collection bug in KNN
- PR #577: Use find libz in prims cmake
- PR #594: fixed cuda-memcheck mean_center test failures


# cuML 0.6.1 (09 Apr 2019)

## Bug Fixes

- PR #462 Runtime library path fix for cuML pip package


# cuML 0.6.0 (22 Mar 2019)

## New Features

- PR #249: Single GPU Stochastic Gradient Descent for linear regression, logistic regression, and linear svm with L1, L2, and elastic-net penalties.
- PR #247: Added "proper" CUDA API to cuML
- PR #235: NearestNeighbors MG Support
- PR #261: UMAP Algorithm
- PR #290: NearestNeighbors numpy MG Support
- PR #303: Reusable spectral embedding / clustering
- PR #325: Initial support for single process multi-GPU OLS and tSVD
- PR #271: Initial support for hyperparameter optimization with dask for many models

## Improvements

- PR #144: Dockerfile update and docs for LinearRegression and Kalman Filter.
- PR #168: Add /ci/gpu/build.sh file to cuML
- PR #167: Integrating full-n-final ml-prims repo inside cuml
- PR #198: (ml-prims) Removal of *MG calls + fixed a bug in permute method
- PR #194: Added new ml-prims for supporting LASSO regression.
- PR #114: Building faiss C++ api into libcuml
- PR #64: Using FAISS C++ API in cuML and exposing bindings through cython
- PR #208: Issue ml-common-3: Math.h: swap thrust::for_each with binaryOp,unaryOp
- PR #224: Improve doc strings for readable rendering with readthedocs
- PR #209: Simplify README.md, move build instructions to BUILD.md
- PR #218: Fix RNG to use given seed and adjust RNG test tolerances.
- PR #225: Support for generating random integers
- PR #215: Refactored LinAlg::norm to Stats::rowNorm and added Stats::colNorm
- PR #234: Support for custom output type and passing index value to main_op in *Reduction kernels
- PR #230: Refactored the cuda_utils header
- PR #236: Refactored cuml python package structure to be more sklearn like
- PR #232: Added reduce_rows_by_key
- PR #246: Support for 2 vectors in the matrix vector operator
- PR #244: Fix for single GPU OLS and Ridge to support one column training data
- PR #271: Added get_params and set_params functions for linear and ridge regression
- PR #253: Fix for issue #250-reduce_rows_by_key failed memcheck for small nkeys
- PR #269: LinearRegression, Ridge Python docs update and cleaning
- PR #322: set_params updated
- PR #237: Update build instructions
- PR #275: Kmeans use of faster gpu_matrix
- PR #288: Add n_neighbors to NearestNeighbors constructor
- PR #302: Added FutureWarning for deprecation of current kmeans algorithm
- PR #312: Last minute cleanup before release
- PR #315: Documentation updating and enhancements
- PR #330: Added ignored argument to pca.fit_transform to map to sklearn's implemenation
- PR #342: Change default ABI to ON
- PR #572: Pulling DBSCAN components into reusable primitives


## Bug Fixes

- PR #193: Fix AttributeError in PCA and TSVD
- PR #211: Fixing inconsistent use of proper batch size calculation in DBSCAN
- PR #202: Adding back ability for users to define their own BLAS
- PR #201: Pass CMAKE CUDA path to faiss/configure script
- PR #200 Avoid using numpy via cimport in KNN
- PR #228: Bug fix: LinAlg::unaryOp with 0-length input
- PR #279: Removing faiss-gpu references in README
- PR #321: Fix release script typo
- PR #327: Update conda requirements for version 0.6 requirements
- PR #352: Correctly calculating numpy chunk sizing for kNN
- PR #345: Run python import as part of package build to trigger compilation
- PR #347: Lowering memory usage of kNN.
- PR #355: Fixing issues with very large numpy inputs to SPMG OLS and tSVD.
- PR #357: Removing FAISS requirement from README
- PR #362: Fix for matVecOp crashing on large input sizes
- PR #366: Index arithmetic issue fix with TxN_t class
- PR #376: Disabled kmeans tests since they are currently too sensitive (see #71)
- PR #380: Allow arbitrary data size on ingress for numba_utils.row_matrix
- PR #385: Fix for long import cuml time in containers and fix for setup_pip
- PR #630: Fixing a missing kneighbors in nearest neighbors python proxy

# cuML 0.5.1 (05 Feb 2019)

## Bug Fixes

- PR #189 Avoid using numpy via cimport to prevent ABI issues in Cython compilation


# cuML 0.5.0 (28 Jan 2019)

## New Features

- PR #66: OLS Linear Regression
- PR #44: Distance calculation ML primitives
- PR #69: Ridge (L2 Regularized) Linear Regression
- PR #103: Linear Kalman Filter
- PR #117: Pip install support
- PR #64: Device to device support from cuML device pointers into FAISS

## Improvements

- PR #56: Make OpenMP optional for building
- PR #67: Github issue templates
- PR #44: Refactored DBSCAN to use ML primitives
- PR #91: Pytest cleanup and sklearn toyset datasets based pytests for kmeans and dbscan
- PR #75: C++ example to use kmeans
- PR #117: Use cmake extension to find any zlib installed in system
- PR #94: Add cmake flag to set ABI compatibility
- PR #139: Move thirdparty submodules to root and add symlinks to new locations
- PR #151: Replace TravisCI testing and conda pkg builds with gpuCI
- PR #164: Add numba kernel for faster column to row major transform
- PR #114: Adding FAISS to cuml build

## Bug Fixes

- PR #48: CUDA 10 compilation warnings fix
- PR #51: Fixes to Dockerfile and docs for new build system
- PR #72: Fixes for GCC 7
- PR #96: Fix for kmeans stack overflow with high number of clusters
- PR #105: Fix for AttributeError in kmeans fit method
- PR #113: Removed old  glm python/cython files
- PR #118: Fix for AttributeError in kmeans predict method
- PR #125: Remove randomized solver option from PCA python bindings


# cuML 0.4.0 (05 Dec 2018)

## New Features

## Improvements

- PR #42: New build system: separation of libcuml.so and cuml python package
- PR #43: Added changelog.md

## Bug Fixes


# cuML 0.3.0 (30 Nov 2018)

## New Features

- PR #33: Added ability to call cuML algorithms using numpy arrays

## Improvements

- PR #24: Fix references of python package from cuML to cuml and start using versioneer for better versioning
- PR #40: Added support for refactored cuDF 0.3.0, updated Conda files
- PR #33: Major python test cleaning, all tests pass with cuDF 0.2.0 and 0.3.0. Preparation for new build system
- PR #34: Updated batch count calculation logic in DBSCAN
- PR #35: Beginning of DBSCAN refactor to use cuML mlprims and general improvements

## Bug Fixes

- PR #30: Fixed batch size bug in DBSCAN that caused crash. Also fixed various locations for potential integer overflows
- PR #28: Fix readthedocs build documentation
- PR #29: Fix pytests for cuml name change from cuML
- PR #33: Fixed memory bug that would cause segmentation faults due to numba releasing memory before it was used. Also fixed row major/column major bugs for different algorithms
- PR #36: Fix kmeans gtest to use device data
- PR #38: cuda\_free bug removed that caused google tests to sometimes pass and sometimes fail randomly
- PR #39: Updated cmake to correctly link with CUDA libraries, add CUDA runtime linking and include source files in compile target

# cuML 0.2.0 (02 Nov 2018)

## New Features

- PR #11: Kmeans algorithm added
- PR #7: FAISS KNN wrapper added
- PR #21: Added Conda install support

## Improvements

- PR #15: Added compatibility with cuDF (from prior pyGDF)
- PR #13: Added FAISS to Dockerfile
- PR #21: Added TravisCI build system for CI and Conda builds

## Bug Fixes

- PR #4: Fixed explained variance bug in TSVD
- PR #5: Notebook bug fixes and updated results


# cuML 0.1.0

Initial release including PCA, TSVD, DBSCAN, ml-prims and cython wrappers<|MERGE_RESOLUTION|>--- conflicted
+++ resolved
@@ -48,12 +48,9 @@
 - PR #1258: Documenting new MPI communicator for multi-node multi-GPU testing
 - PR #1345: Removing deprecated should_downcast argument
 - PR #1362: device_buffer in UMAP + Sparse prims
-<<<<<<< HEAD
 - PR #1376: AUTO value for FIL algorithm
-=======
 - PR #1357: Run benchmarks multiple times for CI
 - PR #1382: ARIMA optimization: move functions to C++ side
->>>>>>> c8180b08
 
 ## Bug Fixes
 - PR #1281: Making rng.h threadsafe
